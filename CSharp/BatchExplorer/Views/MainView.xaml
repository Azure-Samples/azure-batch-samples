--- conflicted
+++ resolved
@@ -993,59 +993,6 @@
                         </Grid>
                     </TabItem>
                     <TabItem Header="{Binding ComputeNodesTabTitle}" IsSelected="True">
-<<<<<<< HEAD
-                        <DataGrid ItemsSource="{Binding SelectedPool.ComputeNodeCollection}"
-                                  SelectedItem="{Binding SelectedComputeNode}">
-                            <DataGrid.InputBindings>
-                                <KeyBinding Command="{Binding RefreshItem}" CommandParameter="{Binding SelectedComputeNode.ParentPool}" Key="F5" />
-                            </DataGrid.InputBindings>
-                            <DataGrid.ContextMenu>
-                                <ContextMenu>
-                                    <MenuItem Header="Refresh"
-                                        Command="{Binding RefreshItem}"
-                                        CommandParameter="{Binding SelectedComputeNode}"/>
-                                    <MenuItem Header="Refresh All Compute Nodes"
-                                        Command="{Binding RefreshItem}"
-                                        CommandParameter="{Binding SelectedComputeNode.ParentPool}"/>
-                                    <MenuItem Header="Download RDP File"
-                                        Command="{Binding DownloadRDP}"
-                                        CommandParameter="{Binding SelectedComputeNode}"/>
-                                    <MenuItem Header="Open RDP File"
-                                        Command="{Binding OpenRDP}"
-                                        CommandParameter="{Binding SelectedComputeNode}"/>
-                                    <MenuItem Header="Reboot"
-                                        Command="{Binding RebootComputeNode}"
-                                        CommandParameter="{Binding SelectedComputeNode}"/>
-                                    <MenuItem Header="Reimage"
-                                        Command="{Binding ReimageComputeNode}"
-                                        CommandParameter="{Binding SelectedComputeNode}"/>
-                                    <MenuItem Header="DisableScheduling"
-                                        Command="{Binding DisableSchedulingComputeNode}"
-                                        CommandParameter="{Binding SelectedComputeNode}"/>
-                                    <MenuItem Header="EnableScheduling"
-                                        Command="{Binding EnableSchedulingComputeNode}"
-                                        CommandParameter="{Binding SelectedComputeNode}"/>
-                                    <MenuItem Header="Add User"
-                                        Command="{Binding AddComputeNodeUser}"
-                                        CommandParameter="{Binding SelectedComputeNode}"/>
-                                    <MenuItem Header="Edit User" IsEnabled="False"
-                                        Command="{Binding EditUserOnComputeNode}"
-                                        CommandParameter="{Binding SelectedComputeNode}"/>
-                                    <MenuItem Header="Delete User" IsEnabled="False"
-                                        Command="{Binding DeleteUserFromComputeNode}"
-                                        CommandParameter="{Binding SelectedComputeNode}"/>
-                                </ContextMenu>
-                            </DataGrid.ContextMenu>
-                            <DataGrid.Columns>
-                                <DataGridTextColumn Header="Id" Binding="{Binding Id}"/>
-                                <DataGridTextColumn Header="Compute Node Allocation Time" Binding="{Binding CreationTime}"/>
-                                <DataGridTextColumn Header="Status" Binding="{Binding State}"/>
-                                <DataGridTextColumn Header="Pool" Binding="{Binding ParentPool.Id}"/>
-                                <DataGridTextColumn Header="" Width="*" 
-                                                CanUserReorder="False" CanUserSort="False"/>
-                            </DataGrid.Columns>
-                        </DataGrid>
-=======
                         <Grid>
                             <Grid.RowDefinitions>
                                 <RowDefinition Height="Auto"/>
@@ -1095,6 +1042,12 @@
                                         <MenuItem Header="Reimage"
                                             Command="{Binding ReimageComputeNode}"
                                             CommandParameter="{Binding SelectedComputeNode}"/>
+                                        <MenuItem Header="DisableScheduling"
+                                            Command="{Binding DisableSchedulingComputeNode}"
+                                            CommandParameter="{Binding SelectedComputeNode}"/>
+                                        <MenuItem Header="EnableScheduling"
+                                            Command="{Binding EnableSchedulingComputeNode}"
+                                            CommandParameter="{Binding SelectedComputeNode}"/>
                                         <MenuItem Header="Add User"
                                             Command="{Binding AddComputeNodeUser}"
                                             CommandParameter="{Binding SelectedComputeNode}"/>
@@ -1116,8 +1069,6 @@
                                 </DataGrid.Columns>
                             </DataGrid>
                         </Grid>
-                        
->>>>>>> 6b72927c
                     </TabItem>
                 </TabControl>
                 <GridSplitter Grid.Row="1" HorizontalAlignment="Stretch" VerticalAlignment="Stretch"/>
