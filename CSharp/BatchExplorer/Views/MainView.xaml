<<<<<<< HEAD
﻿<Window x:Name="window" x:Class="Microsoft.Azure.BatchExplorer.Views.MainView"
        xmlns="http://schemas.microsoft.com/winfx/2006/xaml/presentation"
        xmlns:x="http://schemas.microsoft.com/winfx/2006/xaml"
        xmlns:d="http://schemas.microsoft.com/expression/blend/2008"
        xmlns:mc="http://schemas.openxmlformats.org/markup-compatibility/2006"
        xmlns:viewModels="clr-namespace:Microsoft.Azure.BatchExplorer.ViewModels"
        xmlns:converters="clr-namespace:Microsoft.Azure.BatchExplorer.Converters"
        xmlns:models="clr-namespace:Microsoft.Azure.BatchExplorer.Models"
        xmlns:common="clr-namespace:Microsoft.Azure.Batch.Common;assembly=Microsoft.Azure.Batch"
        xmlns:toolkit="http://schemas.xceed.com/wpf/xaml/toolkit"
        xmlns:datagrid="http://schemas.xceed.com/wpf/xaml/datagrid"
        mc:Ignorable="d"
        Title="{Binding TitleString}" 
        Height="800" Width="1200" d:DataContext="{d:DesignInstance Type=viewModels:MainViewModel, IsDesignTimeCreatable=True}">
    <Window.Resources>
        <converters:TaskStatusColorConverter x:Key="TaskStatusColorConverter"/>
        <converters:JobStateColorConverter x:Key="JobStateColorConverter"/>
        <converters:JobScheduleStateColorConverter x:Key="JobScheduleStateColorConverter"/>
        <converters:PoolAllocationStateColorConverter x:Key="PoolAllocationStateColorConverter"/>
        <converters:NullToVisibilityConverter x:Key="NVC"/>
        <converters:BoolToVisibilityConverter x:Key="BVC"/>
        <converters:IsNotNullToBooleanConverter x:Key="IsNotNullToBooleanConverter"/>
        <converters:InvertedBoolToVisibilityConverter x:Key="IBVC"/>
        <converters:BooleanAndConverter x:Key="BAC"/>
        <converters:EnumToStringConverter x:Key="EnumToStringConverter"/>
        <Style TargetType="DataGrid">
            <Setter Property="IsReadOnly" Value="True"/>
            <Setter Property="AutoGenerateColumns" Value="False"/>
            <Setter Property="SelectionMode" Value="Single"/>
            <Setter Property="CanUserReorderColumns" Value="True"/>
            <Setter Property="CanUserResizeColumns" Value="True"/>
            <Setter Property="VerticalAlignment" Value="Top"/>
            <Setter Property="RowHeaderWidth" Value="0"/>
            <Setter Property="GridLinesVisibility" Value="None"/>
            <Setter Property="BorderThickness" Value="0"/>
        </Style>
        <Style TargetType="DataGridCell">
            <Setter Property="BorderThickness" Value="0"/>
        </Style>
        <Style TargetType="TextBlock">
            <Setter Property="TextAlignment" Value="Left"/>
        </Style>
        <Style TargetType="{x:Type Button}">
            <Setter Property="Background" Value="White" />
            <Setter Property="Foreground" Value="Black" />
            <Setter Property="SnapsToDevicePixels" Value="True" />

            <Setter Property="Template">
                <Setter.Value>
                    <ControlTemplate TargetType="{x:Type Button}">
                        <Border CornerRadius="0" Background="{TemplateBinding Background}" x:Name="Content">
                            <Grid>
                                <ContentPresenter x:Name="MyContentPresenter" Content="{TemplateBinding Content}" HorizontalAlignment="Center" VerticalAlignment="Center" Margin="0,0,0,0" />
                            </Grid>
                        </Border>

                        <ControlTemplate.Triggers>
                            <Trigger Property="IsMouseOver" Value="True">
                                <Setter Property="Background" Value="DarkGray" />
                                <Setter Property="Foreground" Value="White" />
                            </Trigger>

                            <Trigger Property="IsPressed" Value="True">
                                <Setter Property="Background" Value="LightBlue" />
                                <Setter Property="Foreground" Value="White" />
                            </Trigger>

                            <Trigger Property="IsEnabled" Value="false">
                                <Setter TargetName="Content" Property="Opacity" Value="0.5"/>
                            </Trigger>
                        </ControlTemplate.Triggers>
                    </ControlTemplate>
                </Setter.Value>
            </Setter>
        </Style>
        <ResourceDictionary x:Key="TreeViewTemplates">
            <DataTemplate DataType="{x:Type models:SimplePropertyModel}">
                <TextBlock>
                    <Run Text="{Binding PropertyName, Mode=OneWay}" FontWeight="Bold" />
                    <Run Text=": " />
                    <Run Text="{Binding PropertyValue, Mode=OneWay}" />
                </TextBlock>
            </DataTemplate>
            <HierarchicalDataTemplate DataType="{x:Type models:CollectionPropertyModel}" ItemsSource="{Binding Items}">
                <TextBlock>
                    <Run Text="{Binding PropertyName, Mode=OneWay}" FontWeight="Bold" />
                </TextBlock>
            </HierarchicalDataTemplate>
        </ResourceDictionary>
        <CommandBinding x:Key="TreeViewCopyCommand" 
                        Command="ApplicationCommands.Copy" 
                        CanExecute="TreeViewCopyCommandBinding_CanExecute" 
                        Executed="TreeViewCopyCommandBinding_Executed"/>

        <Style x:Key="TreeViewItemStyle" TargetType="{x:Type TreeViewItem}">
            <Setter Property="IsExpanded" Value="True"/>
        </Style>

        <Style x:Key="ConnectAccountMenuItemStyle" TargetType="MenuItem">
            <Setter Property="Header" Value="{Binding Alias}"/>
            <Setter Property="Command" Value="{Binding DataContext.ConnectAccount, 
                                    RelativeSource={RelativeSource Mode=FindAncestor, AncestorType=MenuItem, AncestorLevel=2}}"/>
            <Setter Property="CommandParameter" Value="{Binding}"/>
        </Style>
        <Style x:Key="EditAccountMenuItemStyle" TargetType="MenuItem">
            <Setter Property="Header" Value="{Binding Alias}"/>
            <Setter Property="Command" Value="{Binding DataContext.EditAccount, 
                                    RelativeSource={RelativeSource Mode=FindAncestor, AncestorType=MenuItem, AncestorLevel=2}}"/>
            <Setter Property="CommandParameter" Value="{Binding}"/>
        </Style>
        <Style x:Key="DeleteAccountMenuItemStyle" TargetType="MenuItem">
            <Setter Property="Header" Value="{Binding Alias}"/>
            <Setter Property="Command" Value="{Binding DataContext.DeleteAccount, 
                                    RelativeSource={RelativeSource Mode=FindAncestor, AncestorType=MenuItem, AncestorLevel=2}}"/>
            <Setter Property="CommandParameter" Value="{Binding}"/>
        </Style>

        <ControlTemplate x:Key="PoolCommands">
            <StackPanel
                Orientation="Vertical">
                <StackPanel
                    Orientation="Horizontal">
                    <Button
                        Margin="4"
                        Width="48"
                        Command="{Binding RefreshItem}"
                        CommandParameter="{Binding SelectedPool}"
                        IsEnabled="{Binding IsAccountConnected, NotifyOnSourceUpdated=True}">
                        <Button.Content>
                            <StackPanel>
                                <Image Source="../Images/refresh.png" Height="36"/>
                                <TextBlock HorizontalAlignment="Center" Text="Refresh" FontSize="12" Foreground="Black" />
                            </StackPanel>
                        </Button.Content>
                    </Button>
                    <Button
                        Margin="4"
                        Width="48"
                        Command="{Binding ResizePool}"
                        CommandParameter="{Binding SelectedPool}"
                        IsEnabled="{Binding IsAccountConnected, NotifyOnSourceUpdated=True}">
                        <Button.Content>
                            <StackPanel>
                                <Image Source="../Images/feature.settings.png" Height="36"/>
                                <TextBlock HorizontalAlignment="Center" Text="Resize" FontSize="12" Foreground="Black" />
                            </StackPanel>
                        </Button.Content>
                    </Button>
                    <Button
                        Margin="4"
                        Width="48"
                        Command="{Binding ShowHeatMap}"
                        CommandParameter="{Binding SelectedPool}"
                        IsEnabled="{Binding IsAccountConnected, NotifyOnSourceUpdated=True}">
                        <Button.Content>
                            <StackPanel>
                                <Image Source="../Images/feature.heatmap.png" Height="36"/>
                                <TextBlock HorizontalAlignment="Center" Text="Heatmap" FontSize="12" Foreground="Black" />
                            </StackPanel>
                        </Button.Content>
                    </Button>
                    <Button
                        Margin="4"
                        Width="48"
                        Command="{Binding Delete}"
                        CommandParameter="{Binding SelectedPool}"
                        IsEnabled="{Binding IsAccountConnected, NotifyOnSourceUpdated=True}">
                        <Button.Content>
                            <StackPanel>
                                <Image Source="../Images/delete.png" Height="36"/>
                                <TextBlock HorizontalAlignment="Center" Text="Delete" FontSize="12" Foreground="Black" />
                            </StackPanel>
                        </Button.Content>
                    </Button>
                </StackPanel>
                <TextBlock HorizontalAlignment="Center" Text="Pool Commands" FontSize="12" Foreground="Gray" FontWeight="Bold" />
            </StackPanel>
        </ControlTemplate>

        <ControlTemplate x:Key="ComputeNodeCommands">
            <StackPanel
                Orientation="Vertical">
                <StackPanel
                    Orientation="Horizontal">
                    <Button
                        Margin="4"
                        Width="48"
                        Command="{Binding OpenRDP}"
                        CommandParameter="{Binding SelectedComputeNode}">
                        <Button.Content>
                            <StackPanel>
                                <Image Source="../Images/share.png" Height="36"/>
                                <TextBlock HorizontalAlignment="Center" Text="Connect" FontSize="12" Foreground="Black" />
                            </StackPanel>
                        </Button.Content>
                    </Button>
                    <Button
                        Margin="4"
                        Width="48"
                        Command="{Binding AddComputeNodeUser}"
                        CommandParameter="{Binding SelectedComputeNode}">
                        <Button.Content>
                            <StackPanel>
                                <Image Source="../Images/add.png" Height="36"/>
                                <TextBlock HorizontalAlignment="Center" Text="Add User" FontSize="12" Foreground="Black" />
                            </StackPanel>
                        </Button.Content>
                    </Button>
                </StackPanel>
                <TextBlock HorizontalAlignment="Center" Text="Node Commands" FontSize="12" Foreground="Gray" FontWeight="Bold" />
            </StackPanel>
        </ControlTemplate>

        <ControlTemplate x:Key="ComputeTaskCommands">
            <StackPanel
                Orientation="Vertical">
                <StackPanel
                    Orientation="Horizontal">
                    <Button
                        Margin="4"
                        Width="48"
                        Command="{Binding EnableSchedulingComputeNode}"
                        CommandParameter="{Binding SelectedComputeNode}">
                        <Button.Content>
                            <StackPanel>
                                <Image Source="../Images/check.png" Height="36"/>
                                <TextBlock HorizontalAlignment="Center" Text="Enable" FontSize="12" Foreground="Black" />
                            </StackPanel>
                        </Button.Content>
                        <Button.ToolTip>
                            <TextBlock>Enables task scheulding on this node</TextBlock>
                        </Button.ToolTip>
                    </Button>
                    <Button
                        Margin="4"
                        Width="48"
                        Command="{Binding DisableSchedulingComputeNode}"
                        CommandParameter="{Binding SelectedComputeNode}">
                        <Button.Content>
                            <StackPanel>
                                <Image Source="../Images/cancel.png" Height="36"/>
                                <TextBlock HorizontalAlignment="Center" Text="Disable" FontSize="12" Foreground="Black" />
                            </StackPanel>
                        </Button.Content>
                        <Button.ToolTip>
                            <TextBlock>Disables future tasks from being scheulded to this node</TextBlock>
                        </Button.ToolTip>
                    </Button>
                </StackPanel>
                <TextBlock HorizontalAlignment="Center" Text="Task Scheduling" FontSize="12" Foreground="Gray" FontWeight="Bold" />
            </StackPanel>
        </ControlTemplate>

        <ControlTemplate x:Key="JobCommands">
            <StackPanel
                Orientation="Vertical">
                <StackPanel
                    Orientation="Horizontal">
                    <Button
                        Margin="4"
                        Width="48"
                        Command="{Binding RefreshItem}"
                        CommandParameter="{Binding SelectedJob}">
                        <Button.Content>
                            <StackPanel>
                                <Image Source="../Images/refresh.png" Height="36"/>
                                <TextBlock HorizontalAlignment="Center" Text="Refresh" FontSize="12" Foreground="Black" />
                            </StackPanel>
                        </Button.Content>
                    </Button>
                    <Button
                        Margin="4"
                        Width="48"
                        Command="{Binding SelectedJob.EnableJob}"
                        CommandParameter="{Binding SelectedJob}">
                        <Button.Content>
                            <StackPanel>
                                <Image Source="../Images/check.png" Height="36"/>
                                <TextBlock HorizontalAlignment="Center" Text="Enable" FontSize="12" Foreground="Black" />
                            </StackPanel>
                        </Button.Content>
                    </Button>
                    <Button
                        Margin="4"
                        Width="48"
                        Command="{Binding SelectedJob.DisableJob}"
                        CommandParameter="{Binding SelectedJob}">
                        <Button.Content>
                            <StackPanel>
                                <Image Source="../Images/cancel.png" Height="36"/>
                                <TextBlock HorizontalAlignment="Center" Text="Disable" FontSize="12" Foreground="Black" />
                            </StackPanel>
                        </Button.Content>
                    </Button>
                    <Button
                        Margin="4"
                        Width="48"
                        Command="{Binding SelectedJob.AddTask}"
                        CommandParameter="{Binding SelectedJob}">
                        <Button.Content>
                            <StackPanel>
                                <Image Source="../Images/add.png" Height="36"/>
                                <TextBlock HorizontalAlignment="Center" Text="Add Task" FontSize="12" Foreground="Black" />
                            </StackPanel>
                        </Button.Content>
                    </Button>
                    <Button
                        Margin="4"
                        Width="48"
                        Command="{Binding Delete}"
                        CommandParameter="{Binding SelectedJob}">
                        <Button.Content>
                            <StackPanel>
                                <Image Source="../Images/delete.png" Height="36"/>
                                <TextBlock HorizontalAlignment="Center" Text="Delete" FontSize="12" Foreground="Black" />
                            </StackPanel>
                        </Button.Content>
                    </Button>
                </StackPanel>
                <TextBlock HorizontalAlignment="Center" Text="Job Commands" FontSize="12" Foreground="Gray" FontWeight="Bold" />
            </StackPanel>

        </ControlTemplate>

        <ControlTemplate x:Key="TaskCommands">
            <StackPanel
                Orientation="Vertical">
                <StackPanel
                    Orientation="Horizontal">
                    <Button
                        Margin="4"
                        Width="52"
                        Command="{Binding Terminate}"
                        CommandParameter="{Binding SelectedTask}">
                        <Button.Content>
                            <StackPanel>
                                <Image Source="../Images/cancel.png" Height="36"/>
                                <TextBlock HorizontalAlignment="Center" Text="Terminate" FontSize="12" Foreground="Black" />
                            </StackPanel>
                        </Button.Content>
                    </Button>
                    <Button
                        Margin="4"
                        Width="48"
                        Command="{Binding Delete}"
                        CommandParameter="{Binding SelectedTask}">
                        <Button.Content>
                            <StackPanel>
                                <Image Source="../Images/delete.png" Height="36"/>
                                <TextBlock HorizontalAlignment="Center" Text="Delete" FontSize="12" Foreground="Black" />
                            </StackPanel>
                        </Button.Content>
                    </Button>
                </StackPanel>
                <TextBlock HorizontalAlignment="Center" Text="Task Commands" FontSize="12" Foreground="Gray" FontWeight="Bold" />
            </StackPanel>
        </ControlTemplate>

        <ControlTemplate x:Key="JobScheduleCommands">
            <StackPanel
                Orientation="Vertical">
                <StackPanel
                    Orientation="Horizontal">
                    <Button
                        Margin="4"
                        Width="48"
                        Command="{Binding RefreshItem}"
                        CommandParameter="{Binding SelectedJobSchedule}">
                        <Button.Content>
                            <StackPanel>
                                <Image Source="../Images/refresh.png" Height="36"/>
                                <TextBlock HorizontalAlignment="Center" Text="Refresh" FontSize="12" Foreground="Black" />
                            </StackPanel>
                        </Button.Content>
                    </Button>
                    <Button
                        Margin="4"
                        Width="48"
                        Command="{Binding SelectedJobSchedule.EnableJobSchedule}"
                        CommandParameter="{Binding SelectedJobSchedule}">
                        <Button.Content>
                            <StackPanel>
                                <Image Source="../Images/check.png" Height="36"/>
                                <TextBlock HorizontalAlignment="Center" Text="Enable" FontSize="12" Foreground="Black" />
                            </StackPanel>
                        </Button.Content>
                    </Button>
                    <Button
                        Margin="4"
                        Width="48"
                        Command="{Binding SelectedJobSchedule.DisableJobSchedule}"
                        CommandParameter="{Binding SelectedJob}">
                        <Button.Content>
                            <StackPanel>
                                <Image Source="../Images/cancel.png" Height="36"/>
                                <TextBlock HorizontalAlignment="Center" Text="Disable" FontSize="12" Foreground="Black" />
                            </StackPanel>
                        </Button.Content>
                    </Button>
                    <Button
                        Margin="4"
                        Width="48"
                        Command="{Binding SelectedJobSchedule.Delete}"
                        CommandParameter="{Binding SelectedJobSchedule}">
                        <Button.Content>
                            <StackPanel>
                                <Image Source="../Images/delete.png" Height="36"/>
                                <TextBlock HorizontalAlignment="Center" Text="Delete" FontSize="12" Foreground="Black" />
                            </StackPanel>
                        </Button.Content>
                    </Button>
                </StackPanel>
                <TextBlock HorizontalAlignment="Center" Text="Job Schedule Commands" FontSize="12" Foreground="Gray" FontWeight="Bold"/>
            </StackPanel>

        </ControlTemplate>

        <ControlTemplate x:Key="CertificateCommands">
            <StackPanel
                Orientation="Vertical">
                <StackPanel
                    Orientation="Horizontal">
                    <Button
                        Margin="4"
                        Width="48"
                        Command="{Binding RefreshItem}"
                        CommandParameter="{Binding SelectedCertificate}"
                        IsEnabled="{Binding IsAccountConnected, NotifyOnSourceUpdated=True}">
                        <Button.Content>
                            <StackPanel>
                                <Image Source="../Images/refresh.png" Height="36"/>
                                <TextBlock HorizontalAlignment="Center" Text="Refresh" FontSize="12" Foreground="Black" />
                            </StackPanel>
                        </Button.Content>
                    </Button>
                    <Button
                        Margin="4"
                        Width="48"
                        Command="{Binding Delete}"
                        CommandParameter="{Binding SelectedCertificate}"
                        IsEnabled="{Binding IsAccountConnected, NotifyOnSourceUpdated=True}">
                        <Button.Content>
                            <StackPanel>
                                <Image Source="../Images/delete.png" Height="36"/>
                                <TextBlock HorizontalAlignment="Center" Text="Delete" FontSize="12" Foreground="Black" />
                            </StackPanel>
                        </Button.Content>
                    </Button>
                </StackPanel>
                <TextBlock HorizontalAlignment="Center" Text="Certificate Commands" FontSize="12" Foreground="Gray" FontWeight="Bold" />
            </StackPanel>
        </ControlTemplate>

    </Window.Resources>
    <Grid x:Name="MainGrid">
        <Grid.RowDefinitions>
            <RowDefinition Height="28"/>
            <RowDefinition Height="*"/>
            <RowDefinition Height="4"/>
            <RowDefinition Height="96"/>
        </Grid.RowDefinitions>
        <Menu HorizontalAlignment="Stretch"  IsMainMenu="True">

            <MenuItem Header="_File">
                <MenuItem Header="Exit" Command="{Binding Exit}"/>
            </MenuItem>
            <MenuItem Header="_Accounts">
                <MenuItem Header="_Add" HorizontalAlignment="Stretch" ItemsSource="{Binding AccountManagers}">
                    <MenuItem.ItemContainerStyle>
                        <Style TargetType="MenuItem">
                            <Setter 
                            Property="Command"
                            Value="{Binding DataContext.AddAccount, 
                                    RelativeSource={RelativeSource Mode=FindAncestor, AncestorType=MenuItem, AncestorLevel=1}}"/>
                            <Setter Property="CommandParameter" Value="{Binding}"/>
                            <Setter Property="Header" Value="{Binding Metadata.Name}"/>
                        </Style>
                    </MenuItem.ItemContainerStyle>
                </MenuItem>
                <MenuItem Header="_Connect" 
                          ItemsSource="{Binding AccountManagers}"
                          HorizontalAlignment="Stretch"
                          >
                    <MenuItem.ItemContainerStyle>
                        <Style TargetType="MenuItem">
                            <Setter Property="Header" Value="{Binding Metadata.Name}"/>
                            <Setter Property="IsEnabled" Value="{Binding AccountManager.HasAccounts, NotifyOnSourceUpdated=True}"/>
                            <Setter Property="ItemsSource" Value="{Binding AccountManager.Accounts}"/>
                            <Setter Property="ItemContainerStyle" Value="{StaticResource ConnectAccountMenuItemStyle}"/>
                        </Style>
                    </MenuItem.ItemContainerStyle>
                </MenuItem>
                <MenuItem Header="_Edit" 
                          ItemsSource="{Binding AccountManagers}"
                          HorizontalAlignment="Stretch"
                          >
                    <MenuItem.ItemContainerStyle>
                        <Style TargetType="MenuItem">
                            <Setter Property="Header" Value="{Binding Metadata.Name}"/>
                            <Setter Property="IsEnabled">
                                <Setter.Value>
                                    <MultiBinding Converter="{StaticResource BAC}">
                                        <Binding Path="AccountManager.HasAccounts" NotifyOnSourceUpdated="True"/>
                                        <Binding Path="AccountManager.CanEditAccount" NotifyOnSourceUpdated="True"/>
                                    </MultiBinding>
                                </Setter.Value>
                            </Setter>
                            <Setter Property="ItemsSource" Value="{Binding AccountManager.Accounts}"/>
                            <Setter Property="ItemContainerStyle" Value="{StaticResource EditAccountMenuItemStyle}"/>
                        </Style>
                    </MenuItem.ItemContainerStyle>
                </MenuItem>
                <MenuItem Header="_Delete"
                          ItemsSource="{Binding AccountManagers}"
                          HorizontalAlignment="Stretch"
                          >
                    <MenuItem.ItemContainerStyle>
                        <Style TargetType="MenuItem">
                            <Setter Property="Header" Value="{Binding Metadata.Name}"/>
                            <Setter Property="IsEnabled">
                                <Setter.Value>
                                    <MultiBinding Converter="{StaticResource BAC}">
                                        <Binding Path="AccountManager.HasAccounts" NotifyOnSourceUpdated="True"/>
                                        <Binding Path="AccountManager.CanDeleteAccount" NotifyOnSourceUpdated="True"/>
                                    </MultiBinding>
                                </Setter.Value>
                            </Setter>
                            <Setter Property="ItemsSource" Value="{Binding AccountManager.Accounts}"/>
                            <Setter Property="ItemContainerStyle" Value="{StaticResource DeleteAccountMenuItemStyle}"/>
                        </Style>
                    </MenuItem.ItemContainerStyle>
                </MenuItem>
            </MenuItem>

            <MenuItem Header="_Tools" IsEnabled="{Binding IsAccountConnected, NotifyOnSourceUpdated=True}">
                <MenuItem Header="Create Job _Schedule" Command="{Binding CreateJobSchedule}" HorizontalAlignment="Stretch" />
                <MenuItem Header="Create _Job" Command="{Binding CreateJob}" HorizontalAlignment="Stretch" />
                <MenuItem Header="Create _Pool" Command="{Binding CreatePool}" HorizontalAlignment="Stretch" />
            </MenuItem>

            <MenuItem Header="_Refresh" IsEnabled="{Binding IsAccountConnected, NotifyOnSourceUpdated=True}">
                <MenuItem Header="Refresh Job _Schedules" Command="{Binding RefreshJobSchedules}" HorizontalAlignment="Stretch"/>
                <MenuItem Header="Refresh _Jobs" Command="{Binding RefreshJobs}" HorizontalAlignment="Stretch"/>
                <MenuItem Header="Refresh _Pools" Command="{Binding RefreshPools}" HorizontalAlignment="Stretch"/>
                <MenuItem Header="Refresh _Certificates" Command="{Binding RefreshCertificates}" HorizontalAlignment="Stretch"/>
                <MenuItem Header="_Refresh All" Command="{Binding RefreshAll}" HorizontalAlignment="Stretch"/>
            </MenuItem>

            <MenuItem Header="_Options">
                <MenuItem Header="_Edit options" 
                          Command="{Binding ViewOptionsDialog}"/>
            </MenuItem>

            <MenuItem Header="_Help">
                <MenuItem Header="About" Command="{Binding ShowAboutDialog}"/>
            </MenuItem>

        </Menu>
        <Grid HorizontalAlignment="Stretch" Grid.Row="1">
            <Grid.ColumnDefinitions>
                <ColumnDefinition Width="*"/>
                <ColumnDefinition Width="*"/>
            </Grid.ColumnDefinitions>
            <TabControl x:Name="LeftHandTab">
                <TabItem Header="{Binding JobScheduleTabTitle}" IsSelected="{Binding JobScheduleTabIsSelected}">
                    <Grid>
                        <Grid.RowDefinitions>
                            <RowDefinition Height="Auto" />
                            <RowDefinition Height="*" />
                        </Grid.RowDefinitions>
                        <StackPanel Grid.Row="0" Orientation="Horizontal">
                            <Button Margin="4" Width="48" Command="{Binding CreateJobSchedule}" IsEnabled="{Binding IsAccountConnected, NotifyOnSourceUpdated=True}">
                                <Button.Content>
                                    <StackPanel>
                                        <Image Source="../Images/add.png" Height="36" />
                                        <TextBlock HorizontalAlignment="Center" Text="Add" FontSize="12" Foreground="Black" />
                                    </StackPanel>
                                </Button.Content>
                            </Button>
                            <Button Margin="4" Width="48" Command="{Binding RefreshJobSchedules}" IsEnabled="{Binding IsAccountConnected, NotifyOnSourceUpdated=True}">
                                <Button.Content>
                                    <StackPanel>
                                        <Image Source="../Images/refresh.png" Height="36" />
                                        <TextBlock HorizontalAlignment="Center" Text="Refresh" FontSize="12" Foreground="Black" />
                                    </StackPanel>
                                </Button.Content>
                            </Button>
                        </StackPanel>
                        <DataGrid Grid.Row="1" ItemsSource="{Binding JobSchedules}" SelectedItem="{Binding SelectedJobSchedule}">
                            <DataGrid.ContextMenu>
                                <ContextMenu>
                                    <MenuItem Header="Refresh" Command="{Binding SelectedJobSchedule.RefreshItem}" CommandParameter="{Binding SelectedJobSchedule}" />
                                    <MenuItem Header="Enable" Command="{Binding SelectedJobSchedule.EnableJobSchedule}" CommandParameter="{Binding SelectedJobSchedule}" />
                                    <MenuItem Header="Terminate" Command="{Binding SelectedJobSchedule.TerminateJobSchedule}" CommandParameter="{Binding SelectedJobSchedule}" />
                                    <MenuItem Header="Disable" Command="{Binding SelectedJobSchedule.DisableJobSchedule}" CommandParameter="{Binding SelectedJobSchedule}" />
                                    <MenuItem Header="Delete" Command="{Binding SelectedJobSchedule.Delete}" CommandParameter="{Binding SelectedJobSchedule}" />
                                </ContextMenu>
                            </DataGrid.ContextMenu>
                            <DataGrid.Columns>
                                <DataGridTextColumn Header="Id" Binding="{Binding Id}" />
                                <DataGridTextColumn Header="Display Name" Binding="{Binding DisplayName}" />
                                <DataGridTextColumn Header="State" Binding="{Binding State}">
                                    <DataGridTextColumn.CellStyle>
                                        <Style TargetType="DataGridCell">
                                            <Setter Property="Foreground" Value="{Binding State, Converter={StaticResource JobScheduleStateColorConverter}}" />
                                            <Setter Property="FontWeight" Value="Bold" />
                                            <Setter Property="Background" Value="White" />
                                        </Style>
                                    </DataGridTextColumn.CellStyle>
                                </DataGridTextColumn>
                                <DataGridTextColumn Header="" Width="*" CanUserReorder="False" CanUserSort="False" />
                            </DataGrid.Columns>
                        </DataGrid>
                    </Grid>
                </TabItem>
                <TabItem Header="{Binding JobTabTitle}" IsSelected="{Binding JobTabIsSelected}">
                    <Grid>
                        <Grid.RowDefinitions>
                            <RowDefinition Height="Auto"/>
                            <RowDefinition Height="*"/>
                        </Grid.RowDefinitions>
                        <DockPanel LastChildFill="True">
                            <Button
                                Margin="4"
                                Width="48"
                                DockPanel.Dock="Left"
                                Command="{Binding CreateJob}"
                                IsEnabled="{Binding IsAccountConnected, NotifyOnSourceUpdated=True}">
                                <Button.Content>
                                    <StackPanel>
                                        <Image Source="../Images/add.png" Height="36"/>
                                        <TextBlock HorizontalAlignment="Center" Text="Add" FontSize="12" Foreground="Black" />
                                    </StackPanel>
                                </Button.Content>
                            </Button>
                            <Button
                                Margin="4"
                                Width="48"
                                DockPanel.Dock="Left"
                                Command="{Binding RefreshJobs}"
                                IsEnabled="{Binding IsAccountConnected, NotifyOnSourceUpdated=True}">
                                <Button.Content>
                                    <StackPanel>
                                        <Image Source="../Images/refresh.png" Height="36"/>
                                        <TextBlock HorizontalAlignment="Center" Text="Refresh" FontSize="12" Foreground="Black" />
                                    </StackPanel>
                                </Button.Content>
                            </Button>
                            <Button
                                Margin="4"
                                Width="48"
                                DockPanel.Dock="Left"
                                Command="{Binding DeleteSelectedJobs}"
                                IsEnabled="{Binding IsAccountConnected, NotifyOnSourceUpdated=True}">
                                <Button.Content>
                                    <StackPanel>
                                        <Image Source="../Images/delete.png" Height="36"/>
                                        <TextBlock HorizontalAlignment="Center" Text="Delete" FontSize="12" Foreground="Black" />
                                    </StackPanel>
                                </Button.Content>
                            </Button>
                            <TextBox x:Name="SearchJobsTxtBox" 
                                     Height="48"
                                     Margin="20,20,0,0" 
                                     TextWrapping="Wrap" 
                                     Text="Search Jobs" 
                                     DockPanel.Dock="Right" 
                                     VerticalAlignment="Center" 
                                     Width="400"
                                     GotFocus="SearchJobsTxtBox_GotFocus" 
                                     KeyUp="SearchJobsTxtBox_KeyUp" />
                        </DockPanel>
                        <DataGrid
                            Grid.Row="1"
                            ItemsSource="{Binding Jobs}"
                            SelectedItem="{Binding SelectedJob}"
                            Margin="20,0">
                            <DataGrid.ContextMenu>
                                <ContextMenu>
                                    <MenuItem 
                                        Header="Refresh"
                                        Command="{Binding SelectedJob.RefreshItem}"
                                        CommandParameter="{Binding SelectedJob}" />
                                    <MenuItem 
                                        Header="Enable"
                                        Command="{Binding SelectedJob.EnableJob}"
                                        CommandParameter="{Binding SelectedJob}"/>
                                    <MenuItem 
                                        Header="Terminate"
                                        Command="{Binding SelectedJob.TerminateJob}"
                                        CommandParameter="{Binding SelectedJob}"/>
                                    <MenuItem Header="Disable">
                                        <MenuItem 
                                            Header="Requeue Tasks"
                                            Command="{Binding SelectedJob.DisableJob}"
                                            CommandParameter="{x:Static common:DisableJobOption.Requeue}"/>
                                        <MenuItem
                                            Header="Terminate Tasks"
                                            Command="{Binding SelectedJob.DisableJob}"
                                            CommandParameter="{x:Static common:DisableJobOption.Terminate}"/>
                                        <MenuItem 
                                            Header="Wait for Tasks"
                                            Command="{Binding SelectedJob.DisableJob}"
                                            CommandParameter="{x:Static common:DisableJobOption.Wait}"/>
                                    </MenuItem>
                                    <MenuItem 
                                        Header="Delete"
                                        Command="{Binding SelectedJob.Delete}"
                                        CommandParameter="{Binding SelectedJob}"/>
                                    <MenuItem 
                                        Header="Add Task"
                                        Command="{Binding SelectedJob.AddTask}"
                                        CommandParameter="{Binding SelectedJob}"/>
                                </ContextMenu>
                            </DataGrid.ContextMenu>
                            <DataGrid.Columns>
                                <DataGridTemplateColumn>
                                    <DataGridTemplateColumn.Header>
                                        <CheckBox x:Name="selectAllJob" Command="{Binding DataContext.SelectAllJobs, RelativeSource={RelativeSource Mode=FindAncestor, AncestorType={x:Type DataGrid}}}" CommandParameter="{Binding IsChecked, ElementName=selectAllJob}"/>
                                    </DataGridTemplateColumn.Header>
                                    <DataGridTemplateColumn.CellTemplate>
                                        <DataTemplate>
                                            <CheckBox IsChecked="{Binding IsChecked, UpdateSourceTrigger=PropertyChanged, Mode=TwoWay}" HorizontalAlignment="Center" />
                                        </DataTemplate>
                                    </DataGridTemplateColumn.CellTemplate>
                                </DataGridTemplateColumn>
                                <DataGridTextColumn Header="Id" Binding="{Binding Id}"/>
                                <DataGridTextColumn Header="Display Name" Binding="{Binding DisplayName}"/>
                                <DataGridTextColumn Header="State" Binding="{Binding State}">
                                    <DataGridTextColumn.CellStyle>
                                        <Style TargetType="DataGridCell">
                                            <Setter Property="Foreground" Value="{Binding State, Converter={StaticResource JobStateColorConverter}}"/>
                                            <Setter Property="FontWeight" Value="Bold"/>
                                            <Setter Property="Background" Value="White"/>
                                        </Style>
                                    </DataGridTextColumn.CellStyle>
                                </DataGridTextColumn>
                                <DataGridTextColumn Header="Creation Time" Binding="{Binding CreationTime}" />
                                <DataGridTextColumn Header="" Width="*" CanUserReorder="False" CanUserSort="False"/>
                            </DataGrid.Columns>
                        </DataGrid>
                    </Grid>

                </TabItem>
                <TabItem Header="{Binding PoolTabTitle}" IsSelected="{Binding PoolTabIsSelected}">
                    <Grid>
                        <Grid.RowDefinitions>
                            <RowDefinition Height="Auto"/>
                            <RowDefinition Height="*"/>
                        </Grid.RowDefinitions>
                        <StackPanel
                            Grid.Row="0"
                            Orientation="Horizontal">
                            <Button
                                Margin="4"
                                Width="48"
                                Command="{Binding CreatePool}"
                                IsEnabled="{Binding IsAccountConnected, NotifyOnSourceUpdated=True}">
                                <Button.Content>
                                    <StackPanel>
                                        <Image Source="../Images/add.png" Height="36"/>
                                        <TextBlock HorizontalAlignment="Center" Text="Add" FontSize="12" Foreground="Black" />
                                    </StackPanel>
                                </Button.Content>
                            </Button>
                            <Button
                                Margin="4"
                                Width="48"
                                Command="{Binding RefreshPools}"
                                IsEnabled="{Binding IsAccountConnected, NotifyOnSourceUpdated=True}">
                                <Button.Content>
                                    <StackPanel>
                                        <Image Source="../Images/refresh.png" Height="36"/>
                                        <TextBlock HorizontalAlignment="Center" Text="Refresh" FontSize="12" Foreground="Black" />
                                    </StackPanel>
                                </Button.Content>
                            </Button>
                        </StackPanel>
                        <DataGrid
                            Grid.Row="1"
                            ItemsSource="{Binding Pools}"
                            SelectedItem="{Binding SelectedPool}">
                            <DataGrid.InputBindings>
                                <KeyBinding Command="{Binding RefreshPools}" Key="F5" />
                            </DataGrid.InputBindings>
                            <DataGrid.ContextMenu>
                                <ContextMenu>
                                    <MenuItem Header="Refresh"
                                              Command="{Binding RefreshItem}"
                                              CommandParameter="{Binding SelectedPool}" />
                                    <MenuItem Header="Resize"
                                              Command="{Binding ResizePool}"
                                              CommandParameter="{Binding SelectedPool}" />
                                    <MenuItem Header="Delete"
                                              Command="{Binding Delete}"
                                              CommandParameter="{Binding SelectedPool}"/>
                                    <MenuItem Header="Show heat map"
                                              Command="{Binding ShowHeatMap}"
                                              CommandParameter="{Binding SelectedPool}"/>
                                </ContextMenu>
                            </DataGrid.ContextMenu>
                            <DataGrid.Columns>
                                <DataGridTextColumn Header="Id" Binding="{Binding Id}"/>
                                <DataGridTextColumn Header="State" Binding="{Binding State}"/>
                                <DataGridTextColumn Header="Current Dedicated" Binding="{Binding CurrentDedicated}"/>
                                <DataGridTextColumn Header="Allocation State" Binding="{Binding AllocationState}">
                                    <DataGridTextColumn.CellStyle>
                                        <Style TargetType="DataGridCell">
                                            <Setter Property="Foreground" Value="{Binding AllocationState, Converter={StaticResource PoolAllocationStateColorConverter}}"/>
                                            <Setter Property="FontWeight" Value="Bold"/>
                                            <Setter Property="Background" Value="White"/>
                                        </Style>
                                    </DataGridTextColumn.CellStyle>
                                </DataGridTextColumn>
                                <DataGridTextColumn Header="VM Size" Binding="{Binding VirtualMachineSize}"/>

                                <DataGridTextColumn Header="" Width="*" 
                                                    CanUserReorder="False" CanUserSort="False"/>
                            </DataGrid.Columns>
                        </DataGrid>
                    </Grid>

                </TabItem>
                <TabItem Header="{Binding CertificatesTabTitle}" IsSelected="{Binding CertificatesTabIsSelected}">
                    <Grid>
                        <Grid.RowDefinitions>
                            <RowDefinition Height="Auto"/>
                            <RowDefinition Height="*"/>
                        </Grid.RowDefinitions>
                        <StackPanel
                            Grid.Row="0"
                            Orientation="Horizontal">
                            <Button
                                Margin="4"
                                Width="48"
                                Command="{Binding CreateCertificate}"
                                IsEnabled="{Binding IsAccountConnected, NotifyOnSourceUpdated=True}">
                                <Button.Content>
                                    <StackPanel>
                                        <Image Source="../Images/add.png" Height="36"/>
                                        <TextBlock HorizontalAlignment="Center" Text="Add" FontSize="12" Foreground="Black" />
                                    </StackPanel>
                                </Button.Content>
                            </Button>
                            <Button
                                Margin="4"
                                Width="48"
                                Command="{Binding RefreshCertificates}"
                                IsEnabled="{Binding IsAccountConnected, NotifyOnSourceUpdated=True}">
                                <Button.Content>
                                    <StackPanel>
                                        <Image Source="../Images/refresh.png" Height="36"/>
                                        <TextBlock HorizontalAlignment="Center" Text="Refresh" FontSize="12" Foreground="Black" />
                                    </StackPanel>
                                </Button.Content>
                            </Button>
                        </StackPanel>
                        <DataGrid
                            Grid.Row="1"
                            ItemsSource="{Binding Certificates}"
                            SelectedItem="{Binding SelectedCertificate}">
                            <DataGrid.InputBindings>
                                <KeyBinding Command="{Binding RefreshCertificates}" Key="F5" />
                            </DataGrid.InputBindings>
                            <DataGrid.ContextMenu>
                                <ContextMenu>
                                    <MenuItem Header="Refresh"
                                              Command="{Binding RefreshItem}"
                                              CommandParameter="{Binding SelectedCertificate}" />
                                    <MenuItem Header="Delete"
                                              Command="{Binding Delete}"
                                              CommandParameter="{Binding SelectedCertificate}"/>
                                </ContextMenu>
                            </DataGrid.ContextMenu>
                            <DataGrid.Columns>
                                <DataGridTextColumn Header="Thumbprint" Binding="{Binding Thumbprint}"/>
                                <DataGridTextColumn Header="Algorithm" Binding="{Binding ThumbprintAlgorithm}"/>
                                <DataGridTextColumn Header="State" Binding="{Binding State}"/>

                                <DataGridTextColumn Header="" Width="*" 
                                                    CanUserReorder="False" CanUserSort="False"/>
                            </DataGrid.Columns>
                        </DataGrid>
                    </Grid>

                </TabItem>
            </TabControl>
            <toolkit:BusyIndicator IsBusy="{Binding LeftSpinnerIsVisible}" />
            <GridSplitter Width="6" BorderBrush="DimGray" BorderThickness="1,0" VerticalAlignment="Stretch"/>
            <Grid Column="1" Visibility="{Binding JobScheduleTabIsSelected, Converter={StaticResource BVC}}">
                <Grid.RowDefinitions>
                    <RowDefinition Height="*"/>
                </Grid.RowDefinitions>
                <TabControl>
                    <TabItem Header="Job Schedule Details" IsSelected="{Binding JobScheduleDetailTabIsSelected}">

                        <Grid>
                            <Grid.RowDefinitions>
                                <RowDefinition Height="Auto"/>
                                <RowDefinition Height="*"/>
                            </Grid.RowDefinitions>
                            <StackPanel
                                Orientation="Horizontal">
                                <ContentControl
                                    IsEnabled="{Binding SelectedJobSchedule, Converter={StaticResource IsNotNullToBooleanConverter}}"
                                    Template="{StaticResource JobScheduleCommands}"/>
                            </StackPanel>
                            <TreeView 
                                Grid.Row="1"
                                ItemsSource="{Binding SelectedJobSchedule.PropertyModel}"
                                Resources="{StaticResource TreeViewTemplates}"
                                ItemContainerStyle="{StaticResource TreeViewItemStyle}">
                                <TreeView.CommandBindings>
                                    <StaticResource ResourceKey="TreeViewCopyCommand"/>
                                </TreeView.CommandBindings>
                            </TreeView>
                        </Grid>
                    </TabItem>
                </TabControl>
                <toolkit:BusyIndicator IsBusy="{Binding UpperRightSpinnerIsVisible}"/>
            </Grid>
            <Grid Column="1" Visibility="{Binding JobTabIsSelected, Converter={StaticResource BVC}}">
                <Grid.RowDefinitions>
                    <RowDefinition Height="3*"/>
                    <RowDefinition Height="4"/>
                    <RowDefinition Height="2*"/>
                </Grid.RowDefinitions>
                <TabControl>
                    <TabItem Header="Job Details">
                        <Grid>
                            <Grid.RowDefinitions>
                                <RowDefinition Height="Auto"/>
                                <RowDefinition Height="*"/>
                            </Grid.RowDefinitions>
                            <StackPanel
                                Orientation="Horizontal">
                                <ContentControl
                                    IsEnabled="{Binding SelectedJob, Converter={StaticResource IsNotNullToBooleanConverter}}"
                                    Template="{StaticResource JobCommands}"/>
                            </StackPanel>

                            <TreeView 
                                Grid.Row="1"
                                ItemsSource="{Binding SelectedJob.PropertyModel}"
                                Resources="{StaticResource TreeViewTemplates}"
                                ItemContainerStyle="{StaticResource TreeViewItemStyle}">
                                <TreeView.CommandBindings>
                                    <StaticResource ResourceKey="TreeViewCopyCommand"/>
                                </TreeView.CommandBindings>
                            </TreeView>
                        </Grid>
                    </TabItem>
                    <TabItem>
                        <TabItem.Header>
                            <TextBlock Text="{Binding Path=TasksTabTitle}"></TextBlock>
                        </TabItem.Header>
                        <Grid>
                            <Grid.RowDefinitions>
                                <RowDefinition Height="Auto"/>
                                <RowDefinition Height="*"/>
                            </Grid.RowDefinitions>
                            <StackPanel
                                Orientation="Horizontal">
                                <ContentControl
                                    IsEnabled="{Binding SelectedJob, Converter={StaticResource IsNotNullToBooleanConverter}}"
                                    Template="{StaticResource JobCommands}"/>
                                <Rectangle
                                    Margin="8"
                                    VerticalAlignment="Stretch"
                                    Width="1"
                                    Fill="Black"/>
                                <ContentControl
                                    Grid.Row="0"
                                    IsEnabled="{Binding SelectedTask, Converter={StaticResource IsNotNullToBooleanConverter}}"
                                    Template="{StaticResource TaskCommands}"/>
                            </StackPanel>
                            <DataGrid 
                                Grid.Row="1"
                                ItemsSource="{Binding Path=SelectedJob.TaskCollection}"
                                SelectedItem="{Binding Path=SelectedTask}">
                                <DataGrid.InputBindings>
                                    <KeyBinding Command="{Binding RefreshItem}" CommandParameter="{Binding SelectedJob}" Key="F5" />
                                </DataGrid.InputBindings>
                                <DataGrid.ContextMenu>
                                    <ContextMenu>
                                        <MenuItem Header="Refresh"
                                              Command="{Binding RefreshItem}"
                                              CommandParameter="{Binding Path=SelectedTask}"/>
                                        <MenuItem Header="Refresh All Tasks"
                                              Command="{Binding RefreshTasks}"
                                              CommandParameter="{Binding Path=SelectedTask.ParentJob}"/>
                                        <MenuItem Header="Delete"
                                              Command="{Binding Delete}"
                                              CommandParameter="{Binding Path=SelectedTask}"/>
                                        <MenuItem Header="Terminate"
                                              Command="{Binding Terminate}"
                                              CommandParameter="{Binding Path=SelectedTask}"/>
                                    </ContextMenu>
                                </DataGrid.ContextMenu>
                                <DataGrid.Columns>
                                    <DataGridTextColumn Header="Id" Binding="{Binding Id}" />
                                    <DataGridTextColumn Header="Created" Binding="{Binding CreationTime}"/>
                                    <DataGridTextColumn Header="Status" Binding="{Binding State}">
                                        <DataGridTextColumn.CellStyle>
                                            <Style TargetType="DataGridCell">
                                                <Setter Property="Foreground" Value="{Binding State, Converter={StaticResource TaskStatusColorConverter}}"/>
                                                <Setter Property="FontWeight" Value="Bold"/>
                                                <Setter Property="Background" Value="Transparent"/>
                                            </Style>
                                        </DataGridTextColumn.CellStyle>
                                    </DataGridTextColumn>
                                    <DataGridTextColumn Header="ExitCode" Binding="{Binding ExitCode}"/>
                                    <DataGridTextColumn Header="" Width="*" 
                                                    CanUserSort="False" CanUserReorder="False"/>
                                </DataGrid.Columns>
                            </DataGrid>
                        </Grid>

                    </TabItem>

                </TabControl>
                <GridSplitter Grid.Row="1" HorizontalAlignment="Stretch" VerticalAlignment="Stretch"/>
                <toolkit:BusyIndicator IsBusy="{Binding UpperRightSpinnerIsVisible}"/>
                <Grid Grid.Row="2" Visibility="{Binding Path=SelectedTask, Converter={StaticResource NVC}}">
                    <TabControl >
                        <TabControl.InputBindings>
                            <KeyBinding Command="{Binding RefreshItem}" CommandParameter="{Binding Path=SelectedTask}" Key="F5" />
                        </TabControl.InputBindings>
                        <TabControl.Resources>
                            <Style TargetType="ListView">
                                <Setter Property="ScrollViewer.CanContentScroll" Value="True"/>
                            </Style>
                            <Style TargetType="DataGrid">
                                <Setter Property="ScrollViewer.CanContentScroll" Value="True"/>
                                <Setter Property="IsReadOnly" Value="True"/>
                                <Setter Property="AutoGenerateColumns" Value="False"/>
                                <Setter Property="SelectionMode" Value="Single"/>
                                <Setter Property="CanUserReorderColumns" Value="True"/>
                                <Setter Property="CanUserResizeColumns" Value="True"/>
                                <Setter Property="VerticalAlignment" Value="Top"/>
                                <Setter Property="RowHeaderWidth" Value="0"/>
                                <Setter Property="GridLinesVisibility" Value="None"/>
                            </Style>
                        </TabControl.Resources>
                        <TabItem Header="Task Details">
                            <TreeView 
                                ItemsSource="{Binding SelectedTask.PropertyModel}"
                                Resources="{StaticResource TreeViewTemplates}"
                                ItemContainerStyle="{StaticResource TreeViewItemStyle}">
                                <TreeView.CommandBindings>
                                    <StaticResource ResourceKey="TreeViewCopyCommand"/>
                                </TreeView.CommandBindings>
                            </TreeView>
                        </TabItem>
                        <TabItem Header="Subtasks">
                            <DataGrid ItemsSource="{Binding Path=SelectedTask.Subtasks}">
                                <DataGrid.Columns>
                                    <DataGridTextColumn Header="Id" Binding="{Binding Id}"/>
                                    <DataGridTextColumn Header="State" Binding="{Binding State}"/>
                                    <DataGridTextColumn Header="Node Name" Binding="{Binding NodeId}"/>
                                    <DataGridTextColumn Header="Exit Code" Binding="{Binding ExitCode}"/>
                                    <DataGridTextColumn Header="Task Root Directory" Binding="{Binding TaskRootDir}"/>
                                </DataGrid.Columns>
                            </DataGrid>
                        </TabItem>
                        <TabItem Header="Files">
                            <Grid>
                                <DataGrid ItemsSource="{Binding Path=SelectedTask.OutputFiles}"
                                          SelectedItem="{Binding Path=SelectedTask.SelectedTaskFile}"
                                          Visibility="{Binding Path=SelectedTask.HasOutputFiles, Converter={StaticResource BVC}, FallbackValue=Hidden}">
                                    <DataGrid.InputBindings>
                                        <MouseBinding
                                            MouseAction="LeftDoubleClick"
                                            Command="{Binding OpenTaskFile}"
                                            CommandParameter="{Binding SelectedTask.SelectedTaskFile/}"/>
                                    </DataGrid.InputBindings>
                                    <DataGrid.ContextMenu>
                                        <ContextMenu>
                                            <MenuItem Header="Open File"
                                                Command="{Binding OpenTaskFile}"/>
                                            <MenuItem Header="Download File"
                                                Command="{Binding DownloadTaskFile}"/>
                                        </ContextMenu>
                                    </DataGrid.ContextMenu>
                                    <DataGrid.Columns>
                                        <DataGridTextColumn Header="Name" Binding="{Binding Name}"/>
                                        <DataGridTextColumn Header="Content Size" Binding="{Binding Properties.ContentLength}"/>
                                        <DataGridTextColumn Header="Creation Time" Binding="{Binding Properties.CreationTime}"/>
                                        <DataGridTextColumn Header="Last Modified" Binding="{Binding Properties.LastModified}"/>
                                        <DataGridTextColumn Header="Path" Binding="{Binding Url}"/>
                                    </DataGrid.Columns>
                                </DataGrid>
                                <TextBlock Text="{Binding Path=SelectedTask.NoOutputFilesReason}" Margin="0,10,0,0"
                                           Visibility="{Binding Path=SelectedTask.HasOutputFiles, Converter={StaticResource IBVC}, FallbackValue=Hidden}"/>
                                <toolkit:BusyIndicator IsBusy="{Binding LowerRightSpinnerIsVisible}"/>
                            </Grid>
                        </TabItem>
                    </TabControl>
                </Grid>
            </Grid>
            <Grid Column="1" Visibility="{Binding PoolTabIsSelected, Converter={StaticResource BVC}}">
                <Grid.RowDefinitions>
                    <RowDefinition Height="2*"/>
                    <RowDefinition Height="4"/>
                    <RowDefinition Height="*"/>
                </Grid.RowDefinitions>
                <TabControl>
                    <TabItem Header="Pool Details">
                        <Grid>
                            <Grid.RowDefinitions>
                                <RowDefinition Height="Auto"/>
                                <RowDefinition Height="*"/>
                            </Grid.RowDefinitions>
                            <StackPanel
                                Orientation="Horizontal">
                                <ContentControl
                                    Grid.Row="0"
                                    IsEnabled="{Binding SelectedPool, Converter={StaticResource IsNotNullToBooleanConverter}}"
                                    Template="{StaticResource PoolCommands}"/>
                            </StackPanel>
                            <TreeView 
                                Grid.Row="1"
                                ItemsSource="{Binding SelectedPool.PropertyModel}"
                                Resources="{StaticResource TreeViewTemplates}"
                                ItemContainerStyle="{StaticResource TreeViewItemStyle}">
                                <TreeView.CommandBindings>
                                    <StaticResource ResourceKey="TreeViewCopyCommand"/>
                                </TreeView.CommandBindings>
                            </TreeView>
                        </Grid>
                    </TabItem>
                    <TabItem Header="{Binding ComputeNodesTabTitle}" IsSelected="True">
                        <Grid>
                            <Grid.RowDefinitions>
                                <RowDefinition Height="Auto"/>
                                <RowDefinition Height="*"/>
                            </Grid.RowDefinitions>
                            <StackPanel
                                Orientation="Horizontal">
                                <ContentControl
                                    Grid.Row="0"
                                    IsEnabled="{Binding SelectedPool, Converter={StaticResource IsNotNullToBooleanConverter}}"
                                    Template="{StaticResource PoolCommands}"/>
                                <Rectangle
                                    Margin="8"
                                    VerticalAlignment="Stretch"
                                    Width="1"
                                    Fill="Black"/>
                                <ContentControl
                                    Grid.Row="0"
                                    IsEnabled="{Binding SelectedComputeNode, Converter={StaticResource IsNotNullToBooleanConverter}}"
                                    Template="{StaticResource ComputeNodeCommands}"/>
                                <Rectangle
                                    Margin="8"
                                    VerticalAlignment="Stretch"
                                    Width="1"
                                    Fill="Black"/>
                                <ContentControl
                                    Grid.Row="0"
                                    IsEnabled="{Binding SelectedComputeNode, Converter={StaticResource IsNotNullToBooleanConverter}}"
                                    Template="{StaticResource ComputeTaskCommands}"/>
                            </StackPanel>

                            <DataGrid 
                                Grid.Row="1"
                                ItemsSource="{Binding SelectedPool.ComputeNodeCollection}"
                                SelectedItem="{Binding SelectedComputeNode}">
                                <DataGrid.InputBindings>
                                    <KeyBinding Command="{Binding RefreshItem}" CommandParameter="{Binding SelectedComputeNode.ParentPool}" Key="F5" />
                                </DataGrid.InputBindings>
                                <DataGrid.ContextMenu>
                                    <ContextMenu>
                                        <MenuItem Header="Refresh"
                                            Command="{Binding RefreshItem}"
                                            CommandParameter="{Binding SelectedComputeNode}"/>
                                        <MenuItem Header="Refresh All Compute Nodes"
                                            Command="{Binding RefreshItem}"
                                            CommandParameter="{Binding SelectedComputeNode.ParentPool}"/>
                                        <MenuItem Header="Download RDP File"
                                            Command="{Binding DownloadRDP}"
                                            CommandParameter="{Binding SelectedComputeNode}"/>
                                        <MenuItem Header="Open RDP File"
                                            Command="{Binding OpenRDP}"
                                            CommandParameter="{Binding SelectedComputeNode}"/>
                                        <MenuItem Header="Reboot"
                                            Command="{Binding RebootComputeNode}"
                                            CommandParameter="{Binding SelectedComputeNode}"/>
                                        <MenuItem Header="Reimage"
                                            Command="{Binding ReimageComputeNode}"
                                            CommandParameter="{Binding SelectedComputeNode}"/>
                                        <MenuItem Header="Disable Task Scheduling"
                                            Command="{Binding DisableSchedulingComputeNode}"
                                            CommandParameter="{Binding SelectedComputeNode}"/>
                                        <MenuItem Header="Enable Task Scheduling"
                                            Command="{Binding EnableSchedulingComputeNode}"
                                            CommandParameter="{Binding SelectedComputeNode}"/>
                                        <MenuItem Header="Add User"
                                            Command="{Binding AddComputeNodeUser}"
                                            CommandParameter="{Binding SelectedComputeNode}"/>
                                        <MenuItem Header="Edit User" IsEnabled="False"
                                            Command="{Binding EditUserOnComputeNode}"
                                            CommandParameter="{Binding SelectedComputeNode}"/>
                                        <MenuItem Header="Delete User" IsEnabled="False"
                                            Command="{Binding DeleteUserFromComputeNode}"
                                            CommandParameter="{Binding SelectedComputeNode}"/>
                                    </ContextMenu>
                                </DataGrid.ContextMenu>
                                <DataGrid.Columns>
                                    <DataGridTextColumn Header="Id" Binding="{Binding Id}"/>
                                    <DataGridTextColumn Header="Compute Node Allocation Time" Binding="{Binding CreationTime}"/>
                                    <DataGridTextColumn Header="Status" Binding="{Binding State}"/>
                                    <DataGridTextColumn Header="Pool" Binding="{Binding ParentPool.Id}"/>
                                    <DataGridTextColumn Header="Scheduling State" Binding="{Binding SchedulingState, Converter={StaticResource EnumToStringConverter}}"/>
                                    <DataGridTextColumn Header="" Width="*" 
                                                    CanUserReorder="False" CanUserSort="False"/>
                                </DataGrid.Columns>
                            </DataGrid>
                        </Grid>
                    </TabItem>
                </TabControl>
                <GridSplitter Grid.Row="1" HorizontalAlignment="Stretch" VerticalAlignment="Stretch"/>
                <toolkit:BusyIndicator IsBusy="{Binding UpperRightSpinnerIsVisible}"/>
                <TabControl Grid.Row="2">
                    <TabControl.InputBindings>
                        <KeyBinding Command="{Binding RefreshItem}" CommandParameter="{Binding SelectedComputeNode}" Key="F5" />
                    </TabControl.InputBindings>
                    <TabControl.Resources>
                        <Style TargetType="ListView">
                            <Setter Property="ScrollViewer.CanContentScroll" Value="True"/>
                        </Style>
                        <Style TargetType="DataGrid">
                            <Setter Property="ScrollViewer.CanContentScroll" Value="True"/>
                            <Setter Property="IsReadOnly" Value="True"/>
                            <Setter Property="AutoGenerateColumns" Value="False"/>
                            <Setter Property="SelectionMode" Value="Single"/>
                            <Setter Property="CanUserReorderColumns" Value="True"/>
                            <Setter Property="CanUserResizeColumns" Value="True"/>
                            <Setter Property="VerticalAlignment" Value="Top"/>
                            <Setter Property="RowHeaderWidth" Value="0"/>
                            <Setter Property="GridLinesVisibility" Value="None"/>
                        </Style>
                    </TabControl.Resources>
                    <TabItem Header="Basic">
                        <TreeView 
                            ItemsSource="{Binding SelectedComputeNode.PropertyModel}"
                            Resources="{StaticResource TreeViewTemplates}"
                            ItemContainerStyle="{StaticResource TreeViewItemStyle}">
                            <TreeView.CommandBindings>
                                <StaticResource ResourceKey="TreeViewCopyCommand"/>
                            </TreeView.CommandBindings>
                        </TreeView>
                    </TabItem>
                    <TabItem Header="Recent Tasks">
                        <Grid>
                            <DataGrid 
                                    Visibility="{Binding SelectedComputeNode.HasRecentTasks, Converter={StaticResource BVC}, FallbackValue=Hidden}"
                                    ItemsSource="{Binding SelectedComputeNode.RecentTasks}">
                                <DataGrid.Columns>
                                    <DataGridTextColumn Header="Job Id" Binding="{Binding JobId}"/>
                                    <DataGridTextColumn Header="Task Id" Binding="{Binding TaskId}"/>
                                    <DataGridTextColumn Header="Subtask Id" Binding="{Binding SubtaskId, TargetNullValue=''}"/>
                                    <DataGridTextColumn Header="Task State" Binding="{Binding TaskState}"/>
                                    <DataGridTextColumn Header="Task URL" Binding="{Binding TaskUrl}"/>
                                    <DataGridTextColumn Header="Job Schedule Id" Binding="{Binding JobScheduleId}"/>
                                    <DataGridTextColumn Header="Start Time" Binding="{Binding ExecutionInfo.StartTime}"/>
                                    <DataGridTextColumn Header="End Time" Binding="{Binding ExecutionInfo.EndTime}"/>
                                    <DataGridTextColumn Header="Terminate Reason" Binding="{Binding ExecutionInfo.TerminateReason}"/>
                                </DataGrid.Columns>
                            </DataGrid>
                            <TextBlock Text="No Recent Tasks"
                                           Visibility="{Binding SelectedComputeNode.HasRecentTasks, Converter={StaticResource IBVC}, FallbackValue=Hidden}"
                                           VerticalAlignment="Top"/>
                        </Grid>
                    </TabItem>
                    <TabItem Header="Files">
                        <Grid>
                            <DataGrid 
                                    Visibility="{Binding SelectedComputeNode.HasFiles, Converter={StaticResource BVC}, FallbackValue=Hidden}"
                                    ItemsSource="{Binding SelectedComputeNode.Files}"
                                    SelectedItem="{Binding SelectedNodeFile}">
                                <DataGrid.InputBindings>
                                    <MouseBinding
                                            MouseAction="LeftDoubleClick"
                                            Command="{Binding OpenNodeFile}"
                                            CommandParameter="{Binding SelectedNodeFile/}"/>
                                </DataGrid.InputBindings>
                                <DataGrid.ContextMenu>
                                    <ContextMenu>
                                        <MenuItem Header="Open File"
                                                Command="{Binding OpenNodeFile}"/>
                                        <MenuItem Header="Download File"
                                                Command="{Binding DownloadNodeFile}"/>
                                    </ContextMenu>
                                </DataGrid.ContextMenu>
                                <DataGrid.Columns>
                                    <DataGridTextColumn Header="Name" Binding="{Binding Name}"/>
                                    <DataGridTextColumn Header="Size" Binding="{Binding FileSize}"/>
                                    <DataGridTextColumn Header="Creation Time" Binding="{Binding CreationTime}"/>
                                    <DataGridTextColumn Header="Last Modified Time" Binding="{Binding LastModifiedTime}"/>
                                </DataGrid.Columns>
                            </DataGrid>
                            <TextBlock Text="No Files"
                                           Visibility="{Binding SelectedComputeNode.HasFiles, Converter={StaticResource IBVC}, FallbackValue=Hidden}"
                                           VerticalAlignment="Top"/>
                            <toolkit:BusyIndicator IsBusy="{Binding LowerRightSpinnerIsVisible}"/>
                        </Grid>
                    </TabItem>
                </TabControl>
            </Grid>
            <Grid Column="1" Visibility="{Binding CertificatesTabIsSelected, Converter={StaticResource BVC}}">
                <Grid.RowDefinitions>
                    <RowDefinition Height="2*"/>
                    <RowDefinition Height="4"/>
                    <RowDefinition Height="*"/>
                </Grid.RowDefinitions>
                <TabControl>
                    <TabItem Header="Certificate Details">
                        <Grid>
                            <Grid.RowDefinitions>
                                <RowDefinition Height="Auto"/>
                                <RowDefinition Height="*"/>
                            </Grid.RowDefinitions>
                            <StackPanel
                                Orientation="Horizontal">
                                <ContentControl
                                    Grid.Row="0"
                                    IsEnabled="{Binding SelectedCertificate, Converter={StaticResource IsNotNullToBooleanConverter}}"
                                    Template="{StaticResource CertificateCommands}"/>
                            </StackPanel>
                            <TreeView 
                                Grid.Row="1"
                                ItemsSource="{Binding SelectedCertificate.PropertyModel}"
                                Resources="{StaticResource TreeViewTemplates}"
                                ItemContainerStyle="{StaticResource TreeViewItemStyle}">
                                <TreeView.CommandBindings>
                                    <StaticResource ResourceKey="TreeViewCopyCommand"/>
                                </TreeView.CommandBindings>
                            </TreeView>
                        </Grid>
                    </TabItem>
                </TabControl>
            </Grid>
        </Grid>
        <GridSplitter 
            Grid.Row="2" 
            Height="6" 
            BorderBrush="DimGray" 
            BorderThickness="1,0" 
            HorizontalAlignment="Stretch" 
            IsEnabled="{Binding Source={x:Static models:OptionsModel.Instance}, Path=DisplayOperationHistory}"/>
        <DataGrid 
            Grid.Row="3"
            x:Name="AsyncOperationGrid"
            ItemsSource="{Binding AsyncOperations}"
            SelectedItem="{Binding Path=SelectedAsyncOperation}"
            VerticalScrollBarVisibility="Auto"
            HorizontalScrollBarVisibility="Disabled"
            BorderBrush="Transparent"
            Margin="1"
            VerticalAlignment="Top">
            <DataGrid.InputBindings>
                <MouseBinding Gesture="LeftDoubleClick" Command="{Binding ViewAsyncOperationDetails}"/>
            </DataGrid.InputBindings>
            <DataGrid.ContextMenu>
                <ContextMenu>
                    <MenuItem Header="Details" Command="{Binding ViewAsyncOperationDetails}"/>
                    <MenuItem Header="Clear All" Command="{Binding ClearAllAsyncOperations}"/>
                </ContextMenu>
            </DataGrid.ContextMenu>
            <DataGrid.Columns>
                <DataGridTextColumn Header="Start Time" Binding="{Binding Path=StartTimeLocal}"/>
                <DataGridTextColumn Header="Operation Number" Binding="{Binding Path=OperationNumber}"/>
                <DataGridTextColumn Header="Operation Name" Binding="{Binding Path=AsyncOperation.OperationName}"/>
                <DataGridTextColumn Header="Operation Target" Width="*" Binding="{Binding Path=AsyncOperation.OperationTarget}"/>
                <DataGridTextColumn Header="Is Completed" Binding="{Binding Path=IsCompleted}"/>
                <DataGridTextColumn Header="CompletedSuccessfully" Binding="{Binding Path=CompletedSuccessfully}"/>
            </DataGrid.Columns>
            <DataGrid.RowStyle>
                <Style TargetType="{x:Type DataGridRow}">
                    <Style.Triggers>
                        <DataTrigger Binding="{Binding RelativeSource={RelativeSource Self}, Path=Item.HasFault}" Value="True">
                            <Setter Property="Background" Value="Salmon"/>
                        </DataTrigger>
                    </Style.Triggers>
                </Style>
            </DataGrid.RowStyle>
        </DataGrid>
    </Grid>

</Window>
=======
﻿<Window x:Name="window" x:Class="Microsoft.Azure.BatchExplorer.Views.MainView"
        xmlns="http://schemas.microsoft.com/winfx/2006/xaml/presentation"
        xmlns:x="http://schemas.microsoft.com/winfx/2006/xaml"
        xmlns:d="http://schemas.microsoft.com/expression/blend/2008"
        xmlns:mc="http://schemas.openxmlformats.org/markup-compatibility/2006"
        xmlns:viewModels="clr-namespace:Microsoft.Azure.BatchExplorer.ViewModels"
        xmlns:converters="clr-namespace:Microsoft.Azure.BatchExplorer.Converters"
        xmlns:models="clr-namespace:Microsoft.Azure.BatchExplorer.Models"
        xmlns:common="clr-namespace:Microsoft.Azure.Batch.Common;assembly=Microsoft.Azure.Batch"
        xmlns:toolkit="http://schemas.xceed.com/wpf/xaml/toolkit"
        xmlns:datagrid="http://schemas.xceed.com/wpf/xaml/datagrid"
        mc:Ignorable="d"
        Title="{Binding TitleString}" 
        Height="800" Width="1200" d:DataContext="{d:DesignInstance Type=viewModels:MainViewModel, IsDesignTimeCreatable=True}">
    <Window.Resources>
        <converters:TaskStatusColorConverter x:Key="TaskStatusColorConverter"/>
        <converters:JobStateColorConverter x:Key="JobStateColorConverter"/>
        <converters:JobScheduleStateColorConverter x:Key="JobScheduleStateColorConverter"/>
        <converters:PoolAllocationStateColorConverter x:Key="PoolAllocationStateColorConverter"/>
        <converters:NullToVisibilityConverter x:Key="NVC"/>
        <converters:BoolToVisibilityConverter x:Key="BVC"/>
        <converters:IsNotNullToBooleanConverter x:Key="IsNotNullToBooleanConverter"/>
        <converters:InvertedBoolToVisibilityConverter x:Key="IBVC"/>
        <converters:BooleanAndConverter x:Key="BAC"/>
        <converters:EnumToStringConverter x:Key="EnumToStringConverter"/>
        <Style TargetType="DataGrid">
            <Setter Property="IsReadOnly" Value="True"/>
            <Setter Property="AutoGenerateColumns" Value="False"/>
            <Setter Property="SelectionMode" Value="Single"/>
            <Setter Property="CanUserReorderColumns" Value="True"/>
            <Setter Property="CanUserResizeColumns" Value="True"/>
            <Setter Property="VerticalAlignment" Value="Top"/>
            <Setter Property="RowHeaderWidth" Value="0"/>
            <Setter Property="GridLinesVisibility" Value="None"/>
            <Setter Property="BorderThickness" Value="0"/>
        </Style>
        <Style TargetType="DataGridCell">
            <Setter Property="BorderThickness" Value="0"/>
        </Style>
        <Style TargetType="TextBlock">
            <Setter Property="TextAlignment" Value="Left"/>
        </Style>
        <Style TargetType="{x:Type Button}">
            <Setter Property="Background" Value="White" />
            <Setter Property="Foreground" Value="Black" />
            <Setter Property="SnapsToDevicePixels" Value="True" />

            <Setter Property="Template">
                <Setter.Value>
                    <ControlTemplate TargetType="{x:Type Button}">
                        <Border CornerRadius="0" Background="{TemplateBinding Background}" x:Name="Content">
                            <Grid>
                                <ContentPresenter x:Name="MyContentPresenter" Content="{TemplateBinding Content}" HorizontalAlignment="Center" VerticalAlignment="Center" Margin="0,0,0,0" />
                            </Grid>
                        </Border>

                        <ControlTemplate.Triggers>
                            <Trigger Property="IsMouseOver" Value="True">
                                <Setter Property="Background" Value="DarkGray" />
                                <Setter Property="Foreground" Value="White" />
                            </Trigger>

                            <Trigger Property="IsPressed" Value="True">
                                <Setter Property="Background" Value="LightBlue" />
                                <Setter Property="Foreground" Value="White" />
                            </Trigger>

                            <Trigger Property="IsEnabled" Value="false">
                                <Setter TargetName="Content" Property="Opacity" Value="0.5"/>
                            </Trigger>
                        </ControlTemplate.Triggers>
                    </ControlTemplate>
                </Setter.Value>
            </Setter>
        </Style>
        <ResourceDictionary x:Key="TreeViewTemplates">
            <DataTemplate DataType="{x:Type models:SimplePropertyModel}">
                <TextBlock>
                    <Run Text="{Binding PropertyName, Mode=OneWay}" FontWeight="Bold" />
                    <Run Text=": " />
                    <Run Text="{Binding PropertyValue, Mode=OneWay}" />
                </TextBlock>
            </DataTemplate>
            <HierarchicalDataTemplate DataType="{x:Type models:CollectionPropertyModel}" ItemsSource="{Binding Items}">
                <TextBlock>
                    <Run Text="{Binding PropertyName, Mode=OneWay}" FontWeight="Bold" />
                </TextBlock>
            </HierarchicalDataTemplate>
        </ResourceDictionary>
        <CommandBinding x:Key="TreeViewCopyCommand" 
                        Command="ApplicationCommands.Copy" 
                        CanExecute="TreeViewCopyCommandBinding_CanExecute" 
                        Executed="TreeViewCopyCommandBinding_Executed"/>

        <Style x:Key="TreeViewItemStyle" TargetType="{x:Type TreeViewItem}">
            <Setter Property="IsExpanded" Value="True"/>
        </Style>

        <Style x:Key="ConnectAccountMenuItemStyle" TargetType="MenuItem">
            <Setter Property="Header" Value="{Binding Alias}"/>
            <Setter Property="Command" Value="{Binding DataContext.ConnectAccount, 
                                    RelativeSource={RelativeSource Mode=FindAncestor, AncestorType=MenuItem, AncestorLevel=2}}"/>
            <Setter Property="CommandParameter" Value="{Binding}"/>
        </Style>
        <Style x:Key="EditAccountMenuItemStyle" TargetType="MenuItem">
            <Setter Property="Header" Value="{Binding Alias}"/>
            <Setter Property="Command" Value="{Binding DataContext.EditAccount, 
                                    RelativeSource={RelativeSource Mode=FindAncestor, AncestorType=MenuItem, AncestorLevel=2}}"/>
            <Setter Property="CommandParameter" Value="{Binding}"/>
        </Style>
        <Style x:Key="DeleteAccountMenuItemStyle" TargetType="MenuItem">
            <Setter Property="Header" Value="{Binding Alias}"/>
            <Setter Property="Command" Value="{Binding DataContext.DeleteAccount, 
                                    RelativeSource={RelativeSource Mode=FindAncestor, AncestorType=MenuItem, AncestorLevel=2}}"/>
            <Setter Property="CommandParameter" Value="{Binding}"/>
        </Style>

        <ControlTemplate x:Key="PoolCommands">
            <StackPanel
                Orientation="Vertical">
                <StackPanel
                    Orientation="Horizontal">
                    <Button
                        Margin="4"
                        Width="48"
                        Command="{Binding RefreshItem}"
                        CommandParameter="{Binding SelectedPool}"
                        IsEnabled="{Binding IsAccountConnected, NotifyOnSourceUpdated=True}">
                        <Button.Content>
                            <StackPanel>
                                <Image Source="../Images/refresh.png" Height="36"/>
                                <TextBlock HorizontalAlignment="Center" Text="Refresh" FontSize="12" Foreground="Black" />
                            </StackPanel>
                        </Button.Content>
                    </Button>
                    <Button
                        Margin="4"
                        Width="48"
                        Command="{Binding ResizePool}"
                        CommandParameter="{Binding SelectedPool}"
                        IsEnabled="{Binding IsAccountConnected, NotifyOnSourceUpdated=True}">
                        <Button.Content>
                            <StackPanel>
                                <Image Source="../Images/feature.settings.png" Height="36"/>
                                <TextBlock HorizontalAlignment="Center" Text="Resize" FontSize="12" Foreground="Black" />
                            </StackPanel>
                        </Button.Content>
                    </Button>
                    <Button
                        Margin="4"
                        Width="48"
                        Command="{Binding ShowHeatMap}"
                        CommandParameter="{Binding SelectedPool}"
                        IsEnabled="{Binding IsAccountConnected, NotifyOnSourceUpdated=True}">
                        <Button.Content>
                            <StackPanel>
                                <Image Source="../Images/feature.heatmap.png" Height="36"/>
                                <TextBlock HorizontalAlignment="Center" Text="Heatmap" FontSize="12" Foreground="Black" />
                            </StackPanel>
                        </Button.Content>
                    </Button>
                    <Button
                        Margin="4"
                        Width="48"
                        Command="{Binding Delete}"
                        CommandParameter="{Binding SelectedPool}"
                        IsEnabled="{Binding IsAccountConnected, NotifyOnSourceUpdated=True}">
                        <Button.Content>
                            <StackPanel>
                                <Image Source="../Images/delete.png" Height="36"/>
                                <TextBlock HorizontalAlignment="Center" Text="Delete" FontSize="12" Foreground="Black" />
                            </StackPanel>
                        </Button.Content>
                    </Button>
                </StackPanel>
                <TextBlock HorizontalAlignment="Center" Text="Pool Commands" FontSize="12" Foreground="Gray" FontWeight="Bold" />
            </StackPanel>
        </ControlTemplate>

        <ControlTemplate x:Key="ComputeNodeCommands">
            <StackPanel
                Orientation="Vertical">
                <StackPanel
                    Orientation="Horizontal">
                    <Button
                        Margin="4"
                        Width="48"
                        Command="{Binding OpenRDP}"
                        CommandParameter="{Binding SelectedComputeNode}">
                        <Button.Content>
                            <StackPanel>
                                <Image Source="../Images/share.png" Height="36"/>
                                <TextBlock HorizontalAlignment="Center" Text="Connect" FontSize="12" Foreground="Black" />
                            </StackPanel>
                        </Button.Content>
                    </Button>
                    <Button
                        Margin="4"
                        Width="48"
                        Command="{Binding AddComputeNodeUser}"
                        CommandParameter="{Binding SelectedComputeNode}">
                        <Button.Content>
                            <StackPanel>
                                <Image Source="../Images/add.png" Height="36"/>
                                <TextBlock HorizontalAlignment="Center" Text="Add User" FontSize="12" Foreground="Black" />
                            </StackPanel>
                        </Button.Content>
                    </Button>
                </StackPanel>
                <TextBlock HorizontalAlignment="Center" Text="Node Commands" FontSize="12" Foreground="Gray" FontWeight="Bold" />
            </StackPanel>
        </ControlTemplate>

        <ControlTemplate x:Key="ComputeTaskCommands">
            <StackPanel
                Orientation="Vertical">
                <StackPanel
                    Orientation="Horizontal">
                    <Button
                        Margin="4"
                        Width="48"
                        Command="{Binding EnableSchedulingComputeNode}"
                        CommandParameter="{Binding SelectedComputeNode}">
                        <Button.Content>
                            <StackPanel>
                                <Image Source="../Images/check.png" Height="36"/>
                                <TextBlock HorizontalAlignment="Center" Text="Enable" FontSize="12" Foreground="Black" />
                            </StackPanel>
                        </Button.Content>
                        <Button.ToolTip>
                            <TextBlock>Enables task scheulding on this node</TextBlock>
                        </Button.ToolTip>
                    </Button>
                    <Button
                        Margin="4"
                        Width="48"
                        Command="{Binding DisableSchedulingComputeNode}"
                        CommandParameter="{Binding SelectedComputeNode}">
                        <Button.Content>
                            <StackPanel>
                                <Image Source="../Images/cancel.png" Height="36"/>
                                <TextBlock HorizontalAlignment="Center" Text="Disable" FontSize="12" Foreground="Black" />
                            </StackPanel>
                        </Button.Content>
                        <Button.ToolTip>
                            <TextBlock>Disables future tasks from being scheulded to this node</TextBlock>
                        </Button.ToolTip>
                    </Button>
                </StackPanel>
                <TextBlock HorizontalAlignment="Center" Text="Task Scheduling" FontSize="12" Foreground="Gray" FontWeight="Bold" />
            </StackPanel>
        </ControlTemplate>

        <ControlTemplate x:Key="JobCommands">
            <StackPanel
                Orientation="Vertical">
                <StackPanel
                    Orientation="Horizontal">
                    <Button
                        Margin="4"
                        Width="48"
                        Command="{Binding RefreshItem}"
                        CommandParameter="{Binding SelectedJob}">
                        <Button.Content>
                            <StackPanel>
                                <Image Source="../Images/refresh.png" Height="36"/>
                                <TextBlock HorizontalAlignment="Center" Text="Refresh" FontSize="12" Foreground="Black" />
                            </StackPanel>
                        </Button.Content>
                    </Button>
                    <Button
                        Margin="4"
                        Width="48"
                        Command="{Binding SelectedJob.EnableJob}"
                        CommandParameter="{Binding SelectedJob}">
                        <Button.Content>
                            <StackPanel>
                                <Image Source="../Images/check.png" Height="36"/>
                                <TextBlock HorizontalAlignment="Center" Text="Enable" FontSize="12" Foreground="Black" />
                            </StackPanel>
                        </Button.Content>
                    </Button>
                    <Button
                        Margin="4"
                        Width="48"
                        Command="{Binding SelectedJob.DisableJob}"
                        CommandParameter="{Binding SelectedJob}">
                        <Button.Content>
                            <StackPanel>
                                <Image Source="../Images/cancel.png" Height="36"/>
                                <TextBlock HorizontalAlignment="Center" Text="Disable" FontSize="12" Foreground="Black" />
                            </StackPanel>
                        </Button.Content>
                    </Button>
                    <Button
                        Margin="4"
                        Width="48"
                        Command="{Binding SelectedJob.AddTask}"
                        CommandParameter="{Binding SelectedJob}">
                        <Button.Content>
                            <StackPanel>
                                <Image Source="../Images/add.png" Height="36"/>
                                <TextBlock HorizontalAlignment="Center" Text="Add Task" FontSize="12" Foreground="Black" />
                            </StackPanel>
                        </Button.Content>
                    </Button>
                    <Button
                        Margin="4"
                        Width="48"
                        Command="{Binding Delete}"
                        CommandParameter="{Binding SelectedJob}">
                        <Button.Content>
                            <StackPanel>
                                <Image Source="../Images/delete.png" Height="36"/>
                                <TextBlock HorizontalAlignment="Center" Text="Delete" FontSize="12" Foreground="Black" />
                            </StackPanel>
                        </Button.Content>
                    </Button>
                </StackPanel>
                <TextBlock HorizontalAlignment="Center" Text="Job Commands" FontSize="12" Foreground="Gray" FontWeight="Bold" />
            </StackPanel>

        </ControlTemplate>

        <ControlTemplate x:Key="TaskCommands">
            <StackPanel
                Orientation="Vertical">
                <StackPanel
                    Orientation="Horizontal">
                    <Button
                        Margin="4"
                        Width="52"
                        Command="{Binding Terminate}"
                        CommandParameter="{Binding SelectedTask}">
                        <Button.Content>
                            <StackPanel>
                                <Image Source="../Images/cancel.png" Height="36"/>
                                <TextBlock HorizontalAlignment="Center" Text="Terminate" FontSize="12" Foreground="Black" />
                            </StackPanel>
                        </Button.Content>
                    </Button>
                    <Button
                        Margin="4"
                        Width="48"
                        Command="{Binding Delete}"
                        CommandParameter="{Binding SelectedTask}">
                        <Button.Content>
                            <StackPanel>
                                <Image Source="../Images/delete.png" Height="36"/>
                                <TextBlock HorizontalAlignment="Center" Text="Delete" FontSize="12" Foreground="Black" />
                            </StackPanel>
                        </Button.Content>
                    </Button>
                </StackPanel>
                <TextBlock HorizontalAlignment="Center" Text="Task Commands" FontSize="12" Foreground="Gray" FontWeight="Bold" />
            </StackPanel>
        </ControlTemplate>

        <ControlTemplate x:Key="JobScheduleCommands">
            <StackPanel
                Orientation="Vertical">
                <StackPanel
                    Orientation="Horizontal">
                    <Button
                        Margin="4"
                        Width="48"
                        Command="{Binding RefreshItem}"
                        CommandParameter="{Binding SelectedJobSchedule}">
                        <Button.Content>
                            <StackPanel>
                                <Image Source="../Images/refresh.png" Height="36"/>
                                <TextBlock HorizontalAlignment="Center" Text="Refresh" FontSize="12" Foreground="Black" />
                            </StackPanel>
                        </Button.Content>
                    </Button>
                    <Button
                        Margin="4"
                        Width="48"
                        Command="{Binding SelectedJobSchedule.EnableJobSchedule}"
                        CommandParameter="{Binding SelectedJobSchedule}">
                        <Button.Content>
                            <StackPanel>
                                <Image Source="../Images/check.png" Height="36"/>
                                <TextBlock HorizontalAlignment="Center" Text="Enable" FontSize="12" Foreground="Black" />
                            </StackPanel>
                        </Button.Content>
                    </Button>
                    <Button
                        Margin="4"
                        Width="48"
                        Command="{Binding SelectedJobSchedule.DisableJobSchedule}"
                        CommandParameter="{Binding SelectedJob}">
                        <Button.Content>
                            <StackPanel>
                                <Image Source="../Images/cancel.png" Height="36"/>
                                <TextBlock HorizontalAlignment="Center" Text="Disable" FontSize="12" Foreground="Black" />
                            </StackPanel>
                        </Button.Content>
                    </Button>
                    <Button
                        Margin="4"
                        Width="48"
                        Command="{Binding SelectedJobSchedule.Delete}"
                        CommandParameter="{Binding SelectedJobSchedule}">
                        <Button.Content>
                            <StackPanel>
                                <Image Source="../Images/delete.png" Height="36"/>
                                <TextBlock HorizontalAlignment="Center" Text="Delete" FontSize="12" Foreground="Black" />
                            </StackPanel>
                        </Button.Content>
                    </Button>
                </StackPanel>
                <TextBlock HorizontalAlignment="Center" Text="Job Schedule Commands" FontSize="12" Foreground="Gray" FontWeight="Bold"/>
            </StackPanel>

        </ControlTemplate>

        <ControlTemplate x:Key="CertificateCommands">
            <StackPanel
                Orientation="Vertical">
                <StackPanel
                    Orientation="Horizontal">
                    <Button
                        Margin="4"
                        Width="48"
                        Command="{Binding RefreshItem}"
                        CommandParameter="{Binding SelectedCertificate}"
                        IsEnabled="{Binding IsAccountConnected, NotifyOnSourceUpdated=True}">
                        <Button.Content>
                            <StackPanel>
                                <Image Source="../Images/refresh.png" Height="36"/>
                                <TextBlock HorizontalAlignment="Center" Text="Refresh" FontSize="12" Foreground="Black" />
                            </StackPanel>
                        </Button.Content>
                    </Button>
                    <Button
                        Margin="4"
                        Width="48"
                        Command="{Binding Delete}"
                        CommandParameter="{Binding SelectedCertificate}"
                        IsEnabled="{Binding IsAccountConnected, NotifyOnSourceUpdated=True}">
                        <Button.Content>
                            <StackPanel>
                                <Image Source="../Images/delete.png" Height="36"/>
                                <TextBlock HorizontalAlignment="Center" Text="Delete" FontSize="12" Foreground="Black" />
                            </StackPanel>
                        </Button.Content>
                    </Button>
                </StackPanel>
                <TextBlock HorizontalAlignment="Center" Text="Certificate Commands" FontSize="12" Foreground="Gray" FontWeight="Bold" />
            </StackPanel>
        </ControlTemplate>

    </Window.Resources>
    <Grid x:Name="MainGrid">
        <Grid.RowDefinitions>
            <RowDefinition Height="28"/>
            <RowDefinition Height="*"/>
            <RowDefinition Height="4"/>
            <RowDefinition Height="96"/>
        </Grid.RowDefinitions>
        <Menu HorizontalAlignment="Stretch"  IsMainMenu="True">

            <MenuItem Header="_File">
                <MenuItem Header="Exit" Command="{Binding Exit}"/>
            </MenuItem>
            <MenuItem Header="_Accounts">
                <MenuItem Header="_Add" HorizontalAlignment="Stretch" ItemsSource="{Binding AccountManagers}">
                    <MenuItem.ItemContainerStyle>
                        <Style TargetType="MenuItem">
                            <Setter 
                            Property="Command"
                            Value="{Binding DataContext.AddAccount, 
                                    RelativeSource={RelativeSource Mode=FindAncestor, AncestorType=MenuItem, AncestorLevel=1}}"/>
                            <Setter Property="CommandParameter" Value="{Binding}"/>
                            <Setter Property="Header" Value="{Binding Metadata.Name}"/>
                        </Style>
                    </MenuItem.ItemContainerStyle>
                </MenuItem>
                <MenuItem Header="_Connect" 
                          ItemsSource="{Binding AccountManagers}"
                          HorizontalAlignment="Stretch"
                          >
                    <MenuItem.ItemContainerStyle>
                        <Style TargetType="MenuItem">
                            <Setter Property="Header" Value="{Binding Metadata.Name}"/>
                            <Setter Property="IsEnabled" Value="{Binding AccountManager.HasAccounts, NotifyOnSourceUpdated=True}"/>
                            <Setter Property="ItemsSource" Value="{Binding AccountManager.Accounts}"/>
                            <Setter Property="ItemContainerStyle" Value="{StaticResource ConnectAccountMenuItemStyle}"/>
                        </Style>
                    </MenuItem.ItemContainerStyle>
                </MenuItem>
                <MenuItem Header="_Edit" 
                          ItemsSource="{Binding AccountManagers}"
                          HorizontalAlignment="Stretch"
                          >
                    <MenuItem.ItemContainerStyle>
                        <Style TargetType="MenuItem">
                            <Setter Property="Header" Value="{Binding Metadata.Name}"/>
                            <Setter Property="IsEnabled">
                                <Setter.Value>
                                    <MultiBinding Converter="{StaticResource BAC}">
                                        <Binding Path="AccountManager.HasAccounts" NotifyOnSourceUpdated="True"/>
                                        <Binding Path="AccountManager.CanEditAccount" NotifyOnSourceUpdated="True"/>
                                    </MultiBinding>
                                </Setter.Value>
                            </Setter>
                            <Setter Property="ItemsSource" Value="{Binding AccountManager.Accounts}"/>
                            <Setter Property="ItemContainerStyle" Value="{StaticResource EditAccountMenuItemStyle}"/>
                        </Style>
                    </MenuItem.ItemContainerStyle>
                </MenuItem>
                <MenuItem Header="_Delete"
                          ItemsSource="{Binding AccountManagers}"
                          HorizontalAlignment="Stretch"
                          >
                    <MenuItem.ItemContainerStyle>
                        <Style TargetType="MenuItem">
                            <Setter Property="Header" Value="{Binding Metadata.Name}"/>
                            <Setter Property="IsEnabled">
                                <Setter.Value>
                                    <MultiBinding Converter="{StaticResource BAC}">
                                        <Binding Path="AccountManager.HasAccounts" NotifyOnSourceUpdated="True"/>
                                        <Binding Path="AccountManager.CanDeleteAccount" NotifyOnSourceUpdated="True"/>
                                    </MultiBinding>
                                </Setter.Value>
                            </Setter>
                            <Setter Property="ItemsSource" Value="{Binding AccountManager.Accounts}"/>
                            <Setter Property="ItemContainerStyle" Value="{StaticResource DeleteAccountMenuItemStyle}"/>
                        </Style>
                    </MenuItem.ItemContainerStyle>
                </MenuItem>
            </MenuItem>

            <MenuItem Header="_Tools" IsEnabled="{Binding IsAccountConnected, NotifyOnSourceUpdated=True}">
                <MenuItem Header="Create Job _Schedule" Command="{Binding CreateJobSchedule}" HorizontalAlignment="Stretch" />
                <MenuItem Header="Create _Job" Command="{Binding CreateJob}" HorizontalAlignment="Stretch" />
                <MenuItem Header="Create _Pool" Command="{Binding CreatePool}" HorizontalAlignment="Stretch" />
            </MenuItem>

            <MenuItem Header="_Refresh" IsEnabled="{Binding IsAccountConnected, NotifyOnSourceUpdated=True}">
                <MenuItem Header="Refresh Job _Schedules" Command="{Binding RefreshJobSchedules}" HorizontalAlignment="Stretch"/>
                <MenuItem Header="Refresh _Jobs" Command="{Binding RefreshJobs}" HorizontalAlignment="Stretch"/>
                <MenuItem Header="Refresh _Pools" Command="{Binding RefreshPools}" HorizontalAlignment="Stretch"/>
                <MenuItem Header="Refresh _Certificates" Command="{Binding RefreshCertificates}" HorizontalAlignment="Stretch"/>
                <MenuItem Header="_Refresh All" Command="{Binding RefreshAll}" HorizontalAlignment="Stretch"/>
            </MenuItem>

            <MenuItem Header="_Options">
                <MenuItem Header="_Edit options" 
                          Command="{Binding ViewOptionsDialog}"/>
            </MenuItem>

            <MenuItem Header="_Help">
                <MenuItem Header="About" Command="{Binding ShowAboutDialog}"/>
            </MenuItem>

        </Menu>
        <Grid HorizontalAlignment="Stretch" Grid.Row="1">
            <Grid.ColumnDefinitions>
                <ColumnDefinition Width="*"/>
                <ColumnDefinition Width="*"/>
            </Grid.ColumnDefinitions>
            <TabControl x:Name="LeftHandTab">
                <TabItem Header="{Binding JobScheduleTabTitle}" IsSelected="{Binding JobScheduleTabIsSelected}">
                    <Grid>
                        <Grid.RowDefinitions>
                            <RowDefinition Height="Auto" />
                            <RowDefinition Height="*" />
                        </Grid.RowDefinitions>
                        <StackPanel Grid.Row="0" Orientation="Horizontal">
                            <Button Margin="4" Width="48" Command="{Binding CreateJobSchedule}" IsEnabled="{Binding IsAccountConnected, NotifyOnSourceUpdated=True}">
                                <Button.Content>
                                    <StackPanel>
                                        <Image Source="../Images/add.png" Height="36" />
                                        <TextBlock HorizontalAlignment="Center" Text="Add" FontSize="12" Foreground="Black" />
                                    </StackPanel>
                                </Button.Content>
                            </Button>
                            <Button Margin="4" Width="48" Command="{Binding RefreshJobSchedules}" IsEnabled="{Binding IsAccountConnected, NotifyOnSourceUpdated=True}">
                                <Button.Content>
                                    <StackPanel>
                                        <Image Source="../Images/refresh.png" Height="36" />
                                        <TextBlock HorizontalAlignment="Center" Text="Refresh" FontSize="12" Foreground="Black" />
                                    </StackPanel>
                                </Button.Content>
                            </Button>
                        </StackPanel>
                        <DataGrid Grid.Row="1" ItemsSource="{Binding JobSchedules}" SelectedItem="{Binding SelectedJobSchedule}">
                            <DataGrid.ContextMenu>
                                <ContextMenu>
                                    <MenuItem Header="Refresh" Command="{Binding SelectedJobSchedule.RefreshItem}" CommandParameter="{Binding SelectedJobSchedule}" />
                                    <MenuItem Header="Enable" Command="{Binding SelectedJobSchedule.EnableJobSchedule}" CommandParameter="{Binding SelectedJobSchedule}" />
                                    <MenuItem Header="Terminate" Command="{Binding SelectedJobSchedule.TerminateJobSchedule}" CommandParameter="{Binding SelectedJobSchedule}" />
                                    <MenuItem Header="Disable" Command="{Binding SelectedJobSchedule.DisableJobSchedule}" CommandParameter="{Binding SelectedJobSchedule}" />
                                    <MenuItem Header="Delete" Command="{Binding SelectedJobSchedule.Delete}" CommandParameter="{Binding SelectedJobSchedule}" />
                                </ContextMenu>
                            </DataGrid.ContextMenu>
                            <DataGrid.Columns>
                                <DataGridTextColumn Header="Id" Binding="{Binding Id}" />
                                <DataGridTextColumn Header="Display Name" Binding="{Binding DisplayName}" />
                                <DataGridTextColumn Header="State" Binding="{Binding State}">
                                    <DataGridTextColumn.CellStyle>
                                        <Style TargetType="DataGridCell">
                                            <Setter Property="Foreground" Value="{Binding State, Converter={StaticResource JobScheduleStateColorConverter}}" />
                                            <Setter Property="FontWeight" Value="Bold" />
                                            <Setter Property="Background" Value="White" />
                                        </Style>
                                    </DataGridTextColumn.CellStyle>
                                </DataGridTextColumn>
                                <DataGridTextColumn Header="" Width="*" CanUserReorder="False" CanUserSort="False" />
                            </DataGrid.Columns>
                        </DataGrid>
                    </Grid>
                </TabItem>
                <TabItem Header="{Binding JobTabTitle}" IsSelected="{Binding JobTabIsSelected}">
                    <Grid>
                        <Grid.RowDefinitions>
                            <RowDefinition Height="Auto"/>
                            <RowDefinition Height="*"/>
                        </Grid.RowDefinitions>
                        <DockPanel LastChildFill="True">
                            <Button
                                Margin="4"
                                Width="48"
                                DockPanel.Dock="Left"
                                Command="{Binding CreateJob}"
                                IsEnabled="{Binding IsAccountConnected, NotifyOnSourceUpdated=True}">
                                <Button.Content>
                                    <StackPanel>
                                        <Image Source="../Images/add.png" Height="36"/>
                                        <TextBlock HorizontalAlignment="Center" Text="Add" FontSize="12" Foreground="Black" />
                                    </StackPanel>
                                </Button.Content>
                            </Button>
                            <Button
                                Margin="4"
                                Width="48"
                                DockPanel.Dock="Left"
                                Command="{Binding RefreshJobs}"
                                IsEnabled="{Binding IsAccountConnected, NotifyOnSourceUpdated=True}">
                                <Button.Content>
                                    <StackPanel>
                                        <Image Source="../Images/refresh.png" Height="36"/>
                                        <TextBlock HorizontalAlignment="Center" Text="Refresh" FontSize="12" Foreground="Black" />
                                    </StackPanel>
                                </Button.Content>
                            </Button>
                            <Button
                                Margin="4"
                                Width="48"
                                DockPanel.Dock="Left"
                                Command="{Binding DeleteSelectedJobs}"
                                IsEnabled="{Binding IsAccountConnected, NotifyOnSourceUpdated=True}">
                                <Button.Content>
                                    <StackPanel>
                                        <Image Source="../Images/delete.png" Height="36"/>
                                        <TextBlock HorizontalAlignment="Center" Text="Delete" FontSize="12" Foreground="Black" />
                                    </StackPanel>
                                </Button.Content>
                            </Button>
                            <TextBox x:Name="SearchJobsTxtBox" 
                                     Height="48"
                                     Margin="20,20,0,0" 
                                     TextWrapping="Wrap" 
                                     Text="Search Jobs" 
                                     DockPanel.Dock="Right" 
                                     VerticalAlignment="Center" 
                                     Width="400"
                                     GotFocus="SearchJobsTxtBox_GotFocus" 
                                     KeyUp="SearchJobsTxtBox_KeyUp" />
                        </DockPanel>
                        <DataGrid
                            Grid.Row="1"
                            ItemsSource="{Binding Jobs}"
                            SelectedItem="{Binding SelectedJob}"
                            Margin="20,0">
                            <DataGrid.ContextMenu>
                                <ContextMenu>
                                    <MenuItem 
                                        Header="Refresh"
                                        Command="{Binding SelectedJob.RefreshItem}"
                                        CommandParameter="{Binding SelectedJob}" />
                                    <MenuItem 
                                        Header="Enable"
                                        Command="{Binding SelectedJob.EnableJob}"
                                        CommandParameter="{Binding SelectedJob}"/>
                                    <MenuItem 
                                        Header="Terminate"
                                        Command="{Binding SelectedJob.TerminateJob}"
                                        CommandParameter="{Binding SelectedJob}"/>
                                    <MenuItem Header="Disable">
                                        <MenuItem 
                                            Header="Requeue Tasks"
                                            Command="{Binding SelectedJob.DisableJob}"
                                            CommandParameter="{x:Static common:DisableJobOption.Requeue}"/>
                                        <MenuItem
                                            Header="Terminate Tasks"
                                            Command="{Binding SelectedJob.DisableJob}"
                                            CommandParameter="{x:Static common:DisableJobOption.Terminate}"/>
                                        <MenuItem 
                                            Header="Wait for Tasks"
                                            Command="{Binding SelectedJob.DisableJob}"
                                            CommandParameter="{x:Static common:DisableJobOption.Wait}"/>
                                    </MenuItem>
                                    <MenuItem 
                                        Header="Delete"
                                        Command="{Binding SelectedJob.Delete}"
                                        CommandParameter="{Binding SelectedJob}"/>
                                    <MenuItem 
                                        Header="Add Task"
                                        Command="{Binding SelectedJob.AddTask}"
                                        CommandParameter="{Binding SelectedJob}"/>
                                </ContextMenu>
                            </DataGrid.ContextMenu>
                            <DataGrid.Columns>
                                <DataGridTemplateColumn>
                                    <DataGridTemplateColumn.Header>
                                        <CheckBox x:Name="selectAllJob" Command="{Binding DataContext.SelectAllJobs, RelativeSource={RelativeSource Mode=FindAncestor, AncestorType={x:Type DataGrid}}}" CommandParameter="{Binding IsChecked, ElementName=selectAllJob}"/>
                                    </DataGridTemplateColumn.Header>
                                    <DataGridTemplateColumn.CellTemplate>
                                        <DataTemplate>
                                            <CheckBox IsChecked="{Binding IsChecked, UpdateSourceTrigger=PropertyChanged, Mode=TwoWay}" HorizontalAlignment="Center" />
                                        </DataTemplate>
                                    </DataGridTemplateColumn.CellTemplate>
                                </DataGridTemplateColumn>
                                <DataGridTextColumn Header="Id" Binding="{Binding Id}"/>
                                <DataGridTextColumn Header="Display Name" Binding="{Binding DisplayName}"/>
                                <DataGridTextColumn Header="State" Binding="{Binding State}">
                                    <DataGridTextColumn.CellStyle>
                                        <Style TargetType="DataGridCell">
                                            <Setter Property="Foreground" Value="{Binding State, Converter={StaticResource JobStateColorConverter}}"/>
                                            <Setter Property="FontWeight" Value="Bold"/>
                                            <Setter Property="Background" Value="White"/>
                                        </Style>
                                    </DataGridTextColumn.CellStyle>
                                </DataGridTextColumn>
                                <DataGridTextColumn Header="" Width="*" CanUserReorder="False" CanUserSort="False"/>
                            </DataGrid.Columns>
                        </DataGrid>
                    </Grid>

                </TabItem>
                <TabItem Header="{Binding PoolTabTitle}" IsSelected="{Binding PoolTabIsSelected}">
                    <Grid>
                        <Grid.RowDefinitions>
                            <RowDefinition Height="Auto"/>
                            <RowDefinition Height="*"/>
                        </Grid.RowDefinitions>
                        <StackPanel
                            Grid.Row="0"
                            Orientation="Horizontal">
                            <Button
                                Margin="4"
                                Width="48"
                                Command="{Binding CreatePool}"
                                IsEnabled="{Binding IsAccountConnected, NotifyOnSourceUpdated=True}">
                                <Button.Content>
                                    <StackPanel>
                                        <Image Source="../Images/add.png" Height="36"/>
                                        <TextBlock HorizontalAlignment="Center" Text="Add" FontSize="12" Foreground="Black" />
                                    </StackPanel>
                                </Button.Content>
                            </Button>
                            <Button
                                Margin="4"
                                Width="48"
                                Command="{Binding RefreshPools}"
                                IsEnabled="{Binding IsAccountConnected, NotifyOnSourceUpdated=True}">
                                <Button.Content>
                                    <StackPanel>
                                        <Image Source="../Images/refresh.png" Height="36"/>
                                        <TextBlock HorizontalAlignment="Center" Text="Refresh" FontSize="12" Foreground="Black" />
                                    </StackPanel>
                                </Button.Content>
                            </Button>
                        </StackPanel>
                        <DataGrid
                            Grid.Row="1"
                            ItemsSource="{Binding Pools}"
                            SelectedItem="{Binding SelectedPool}">
                            <DataGrid.InputBindings>
                                <KeyBinding Command="{Binding RefreshPools}" Key="F5" />
                            </DataGrid.InputBindings>
                            <DataGrid.ContextMenu>
                                <ContextMenu>
                                    <MenuItem Header="Refresh"
                                              Command="{Binding RefreshItem}"
                                              CommandParameter="{Binding SelectedPool}" />
                                    <MenuItem Header="Resize"
                                              Command="{Binding ResizePool}"
                                              CommandParameter="{Binding SelectedPool}" />
                                    <MenuItem Header="Delete"
                                              Command="{Binding Delete}"
                                              CommandParameter="{Binding SelectedPool}"/>
                                    <MenuItem Header="Show heat map"
                                              Command="{Binding ShowHeatMap}"
                                              CommandParameter="{Binding SelectedPool}"/>
                                </ContextMenu>
                            </DataGrid.ContextMenu>
                            <DataGrid.Columns>
                                <DataGridTextColumn Header="Id" Binding="{Binding Id}"/>
                                <DataGridTextColumn Header="State" Binding="{Binding State}"/>
                                <DataGridTextColumn Header="Current Dedicated" Binding="{Binding CurrentDedicated}"/>
                                <DataGridTextColumn Header="Allocation State" Binding="{Binding AllocationState}">
                                    <DataGridTextColumn.CellStyle>
                                        <Style TargetType="DataGridCell">
                                            <Setter Property="Foreground" Value="{Binding AllocationState, Converter={StaticResource PoolAllocationStateColorConverter}}"/>
                                            <Setter Property="FontWeight" Value="Bold"/>
                                            <Setter Property="Background" Value="White"/>
                                        </Style>
                                    </DataGridTextColumn.CellStyle>
                                </DataGridTextColumn>
                                <DataGridTextColumn Header="VM Size" Binding="{Binding VirtualMachineSize}"/>

                                <DataGridTextColumn Header="" Width="*" 
                                                    CanUserReorder="False" CanUserSort="False"/>
                            </DataGrid.Columns>
                        </DataGrid>
                    </Grid>

                </TabItem>
                <TabItem Header="{Binding CertificatesTabTitle}" IsSelected="{Binding CertificatesTabIsSelected}">
                    <Grid>
                        <Grid.RowDefinitions>
                            <RowDefinition Height="Auto"/>
                            <RowDefinition Height="*"/>
                        </Grid.RowDefinitions>
                        <StackPanel
                            Grid.Row="0"
                            Orientation="Horizontal">
                            <Button
                                Margin="4"
                                Width="48"
                                Command="{Binding CreateCertificate}"
                                IsEnabled="{Binding IsAccountConnected, NotifyOnSourceUpdated=True}">
                                <Button.Content>
                                    <StackPanel>
                                        <Image Source="../Images/add.png" Height="36"/>
                                        <TextBlock HorizontalAlignment="Center" Text="Add" FontSize="12" Foreground="Black" />
                                    </StackPanel>
                                </Button.Content>
                            </Button>
                            <Button
                                Margin="4"
                                Width="48"
                                Command="{Binding RefreshCertificates}"
                                IsEnabled="{Binding IsAccountConnected, NotifyOnSourceUpdated=True}">
                                <Button.Content>
                                    <StackPanel>
                                        <Image Source="../Images/refresh.png" Height="36"/>
                                        <TextBlock HorizontalAlignment="Center" Text="Refresh" FontSize="12" Foreground="Black" />
                                    </StackPanel>
                                </Button.Content>
                            </Button>
                        </StackPanel>
                        <DataGrid
                            Grid.Row="1"
                            ItemsSource="{Binding Certificates}"
                            SelectedItem="{Binding SelectedCertificate}">
                            <DataGrid.InputBindings>
                                <KeyBinding Command="{Binding RefreshCertificates}" Key="F5" />
                            </DataGrid.InputBindings>
                            <DataGrid.ContextMenu>
                                <ContextMenu>
                                    <MenuItem Header="Refresh"
                                              Command="{Binding RefreshItem}"
                                              CommandParameter="{Binding SelectedCertificate}" />
                                    <MenuItem Header="Delete"
                                              Command="{Binding Delete}"
                                              CommandParameter="{Binding SelectedCertificate}"/>
                                </ContextMenu>
                            </DataGrid.ContextMenu>
                            <DataGrid.Columns>
                                <DataGridTextColumn Header="Thumbprint" Binding="{Binding Thumbprint}"/>
                                <DataGridTextColumn Header="Algorithm" Binding="{Binding ThumbprintAlgorithm}"/>
                                <DataGridTextColumn Header="State" Binding="{Binding State}"/>

                                <DataGridTextColumn Header="" Width="*" 
                                                    CanUserReorder="False" CanUserSort="False"/>
                            </DataGrid.Columns>
                        </DataGrid>
                    </Grid>

                </TabItem>
            </TabControl>
            <toolkit:BusyIndicator IsBusy="{Binding LeftSpinnerIsVisible}" />
            <GridSplitter Width="6" BorderBrush="DimGray" BorderThickness="1,0" VerticalAlignment="Stretch"/>
            <Grid Column="1" Visibility="{Binding JobScheduleTabIsSelected, Converter={StaticResource BVC}}">
                <Grid.RowDefinitions>
                    <RowDefinition Height="*"/>
                </Grid.RowDefinitions>
                <TabControl>
                    <TabItem Header="Job Schedule Details" IsSelected="{Binding JobScheduleDetailTabIsSelected}">

                        <Grid>
                            <Grid.RowDefinitions>
                                <RowDefinition Height="Auto"/>
                                <RowDefinition Height="*"/>
                            </Grid.RowDefinitions>
                            <StackPanel
                                Orientation="Horizontal">
                                <ContentControl
                                    IsEnabled="{Binding SelectedJobSchedule, Converter={StaticResource IsNotNullToBooleanConverter}}"
                                    Template="{StaticResource JobScheduleCommands}"/>
                            </StackPanel>
                            <TreeView 
                                Grid.Row="1"
                                ItemsSource="{Binding SelectedJobSchedule.PropertyModel}"
                                Resources="{StaticResource TreeViewTemplates}"
                                ItemContainerStyle="{StaticResource TreeViewItemStyle}">
                                <TreeView.CommandBindings>
                                    <StaticResource ResourceKey="TreeViewCopyCommand"/>
                                </TreeView.CommandBindings>
                            </TreeView>
                        </Grid>
                    </TabItem>
                </TabControl>
                <toolkit:BusyIndicator IsBusy="{Binding UpperRightSpinnerIsVisible}"/>
            </Grid>
            <Grid Column="1" Visibility="{Binding JobTabIsSelected, Converter={StaticResource BVC}}">
                <Grid.RowDefinitions>
                    <RowDefinition Height="3*"/>
                    <RowDefinition Height="4"/>
                    <RowDefinition Height="2*"/>
                </Grid.RowDefinitions>
                <TabControl>
                    <TabItem Header="Job Details">
                        <Grid>
                            <Grid.RowDefinitions>
                                <RowDefinition Height="Auto"/>
                                <RowDefinition Height="*"/>
                            </Grid.RowDefinitions>
                            <StackPanel
                                Orientation="Horizontal">
                                <ContentControl
                                    IsEnabled="{Binding SelectedJob, Converter={StaticResource IsNotNullToBooleanConverter}}"
                                    Template="{StaticResource JobCommands}"/>
                            </StackPanel>

                            <TreeView 
                                Grid.Row="1"
                                ItemsSource="{Binding SelectedJob.PropertyModel}"
                                Resources="{StaticResource TreeViewTemplates}"
                                ItemContainerStyle="{StaticResource TreeViewItemStyle}">
                                <TreeView.CommandBindings>
                                    <StaticResource ResourceKey="TreeViewCopyCommand"/>
                                </TreeView.CommandBindings>
                            </TreeView>
                        </Grid>
                    </TabItem>
                    <TabItem>
                        <TabItem.Header>
                            <TextBlock Text="{Binding Path=TasksTabTitle}"></TextBlock>
                        </TabItem.Header>
                        <Grid>
                            <Grid.RowDefinitions>
                                <RowDefinition Height="Auto"/>
                                <RowDefinition Height="*"/>
                            </Grid.RowDefinitions>
                            <StackPanel
                                Orientation="Horizontal">
                                <ContentControl
                                    IsEnabled="{Binding SelectedJob, Converter={StaticResource IsNotNullToBooleanConverter}}"
                                    Template="{StaticResource JobCommands}"/>
                                <Rectangle
                                    Margin="8"
                                    VerticalAlignment="Stretch"
                                    Width="1"
                                    Fill="Black"/>
                                <ContentControl
                                    Grid.Row="0"
                                    IsEnabled="{Binding SelectedTask, Converter={StaticResource IsNotNullToBooleanConverter}}"
                                    Template="{StaticResource TaskCommands}"/>
                            </StackPanel>
                            <DataGrid 
                                Grid.Row="1"
                                ItemsSource="{Binding Path=SelectedJob.TaskCollection}"
                                SelectedItem="{Binding Path=SelectedTask}">
                                <DataGrid.InputBindings>
                                    <KeyBinding Command="{Binding RefreshItem}" CommandParameter="{Binding SelectedJob}" Key="F5" />
                                </DataGrid.InputBindings>
                                <DataGrid.ContextMenu>
                                    <ContextMenu>
                                        <MenuItem Header="Refresh"
                                              Command="{Binding RefreshItem}"
                                              CommandParameter="{Binding Path=SelectedTask}"/>
                                        <MenuItem Header="Refresh All Tasks"
                                              Command="{Binding RefreshTasks}"
                                              CommandParameter="{Binding Path=SelectedTask.ParentJob}"/>
                                        <MenuItem Header="Delete"
                                              Command="{Binding Delete}"
                                              CommandParameter="{Binding Path=SelectedTask}"/>
                                        <MenuItem Header="Terminate"
                                              Command="{Binding Terminate}"
                                              CommandParameter="{Binding Path=SelectedTask}"/>
                                    </ContextMenu>
                                </DataGrid.ContextMenu>
                                <DataGrid.Columns>
                                    <DataGridTextColumn Header="Id" Binding="{Binding Id}" />
                                    <DataGridTextColumn Header="Created" Binding="{Binding CreationTime}"/>
                                    <DataGridTextColumn Header="Status" Binding="{Binding State}">
                                        <DataGridTextColumn.CellStyle>
                                            <Style TargetType="DataGridCell">
                                                <Setter Property="Foreground" Value="{Binding State, Converter={StaticResource TaskStatusColorConverter}}"/>
                                                <Setter Property="FontWeight" Value="Bold"/>
                                                <Setter Property="Background" Value="Transparent"/>
                                            </Style>
                                        </DataGridTextColumn.CellStyle>
                                    </DataGridTextColumn>
                                    <DataGridTextColumn Header="ExitCode" Binding="{Binding ExitCode}"/>
                                    <DataGridTextColumn Header="" Width="*" 
                                                    CanUserSort="False" CanUserReorder="False"/>
                                </DataGrid.Columns>
                            </DataGrid>
                        </Grid>

                    </TabItem>

                </TabControl>
                <GridSplitter Grid.Row="1" HorizontalAlignment="Stretch" VerticalAlignment="Stretch"/>
                <toolkit:BusyIndicator IsBusy="{Binding UpperRightSpinnerIsVisible}"/>
                <Grid Grid.Row="2" Visibility="{Binding Path=SelectedTask, Converter={StaticResource NVC}}">
                    <TabControl >
                        <TabControl.InputBindings>
                            <KeyBinding Command="{Binding RefreshItem}" CommandParameter="{Binding Path=SelectedTask}" Key="F5" />
                        </TabControl.InputBindings>
                        <TabControl.Resources>
                            <Style TargetType="ListView">
                                <Setter Property="ScrollViewer.CanContentScroll" Value="True"/>
                            </Style>
                            <Style TargetType="DataGrid">
                                <Setter Property="ScrollViewer.CanContentScroll" Value="True"/>
                                <Setter Property="IsReadOnly" Value="True"/>
                                <Setter Property="AutoGenerateColumns" Value="False"/>
                                <Setter Property="SelectionMode" Value="Single"/>
                                <Setter Property="CanUserReorderColumns" Value="True"/>
                                <Setter Property="CanUserResizeColumns" Value="True"/>
                                <Setter Property="VerticalAlignment" Value="Top"/>
                                <Setter Property="RowHeaderWidth" Value="0"/>
                                <Setter Property="GridLinesVisibility" Value="None"/>
                            </Style>
                        </TabControl.Resources>
                        <TabItem Header="Task Details">
                            <TreeView 
                                ItemsSource="{Binding SelectedTask.PropertyModel}"
                                Resources="{StaticResource TreeViewTemplates}"
                                ItemContainerStyle="{StaticResource TreeViewItemStyle}">
                                <TreeView.CommandBindings>
                                    <StaticResource ResourceKey="TreeViewCopyCommand"/>
                                </TreeView.CommandBindings>
                            </TreeView>
                        </TabItem>
                        <TabItem Header="Subtasks">
                            <DataGrid ItemsSource="{Binding Path=SelectedTask.Subtasks}">
                                <DataGrid.Columns>
                                    <DataGridTextColumn Header="Id" Binding="{Binding Id}"/>
                                    <DataGridTextColumn Header="State" Binding="{Binding State}"/>
                                    <DataGridTextColumn Header="Node Name" Binding="{Binding NodeId}"/>
                                    <DataGridTextColumn Header="Exit Code" Binding="{Binding ExitCode}"/>
                                    <DataGridTextColumn Header="Task Root Directory" Binding="{Binding TaskRootDir}"/>
                                </DataGrid.Columns>
                            </DataGrid>
                        </TabItem>
                        <TabItem Header="Files">
                            <Grid>
                                <DataGrid ItemsSource="{Binding Path=SelectedTask.OutputFiles}"
                                          SelectedItem="{Binding Path=SelectedTask.SelectedTaskFile}"
                                          Visibility="{Binding Path=SelectedTask.HasOutputFiles, Converter={StaticResource BVC}, FallbackValue=Hidden}">
                                    <DataGrid.InputBindings>
                                        <MouseBinding
                                            MouseAction="LeftDoubleClick"
                                            Command="{Binding OpenTaskFile}"
                                            CommandParameter="{Binding SelectedTask.SelectedTaskFile/}"/>
                                    </DataGrid.InputBindings>
                                    <DataGrid.ContextMenu>
                                        <ContextMenu>
                                            <MenuItem Header="Open File"
                                                Command="{Binding OpenTaskFile}"/>
                                            <MenuItem Header="Download File"
                                                Command="{Binding DownloadTaskFile}"/>
                                        </ContextMenu>
                                    </DataGrid.ContextMenu>
                                    <DataGrid.Columns>
                                        <DataGridTextColumn Header="Name" Binding="{Binding Name}"/>
                                        <DataGridTextColumn Header="Content Size" Binding="{Binding Properties.ContentLength}"/>
                                        <DataGridTextColumn Header="Creation Time" Binding="{Binding Properties.CreationTime}"/>
                                        <DataGridTextColumn Header="Last Modified" Binding="{Binding Properties.LastModified}"/>
                                        <DataGridTextColumn Header="Path" Binding="{Binding Url}"/>
                                    </DataGrid.Columns>
                                </DataGrid>
                                <TextBlock Text="{Binding Path=SelectedTask.NoOutputFilesReason}" Margin="0,10,0,0"
                                           Visibility="{Binding Path=SelectedTask.HasOutputFiles, Converter={StaticResource IBVC}, FallbackValue=Hidden}"/>
                                <toolkit:BusyIndicator IsBusy="{Binding LowerRightSpinnerIsVisible}"/>
                            </Grid>
                        </TabItem>
                    </TabControl>
                </Grid>
            </Grid>
            <Grid Column="1" Visibility="{Binding PoolTabIsSelected, Converter={StaticResource BVC}}">
                <Grid.RowDefinitions>
                    <RowDefinition Height="2*"/>
                    <RowDefinition Height="4"/>
                    <RowDefinition Height="*"/>
                </Grid.RowDefinitions>
                <TabControl>
                    <TabItem Header="Pool Details">
                        <Grid>
                            <Grid.RowDefinitions>
                                <RowDefinition Height="Auto"/>
                                <RowDefinition Height="*"/>
                            </Grid.RowDefinitions>
                            <StackPanel
                                Orientation="Horizontal">
                                <ContentControl
                                    Grid.Row="0"
                                    IsEnabled="{Binding SelectedPool, Converter={StaticResource IsNotNullToBooleanConverter}}"
                                    Template="{StaticResource PoolCommands}"/>
                            </StackPanel>
                            <TreeView 
                                Grid.Row="1"
                                ItemsSource="{Binding SelectedPool.PropertyModel}"
                                Resources="{StaticResource TreeViewTemplates}"
                                ItemContainerStyle="{StaticResource TreeViewItemStyle}">
                                <TreeView.CommandBindings>
                                    <StaticResource ResourceKey="TreeViewCopyCommand"/>
                                </TreeView.CommandBindings>
                            </TreeView>
                        </Grid>
                    </TabItem>
                    <TabItem Header="{Binding ComputeNodesTabTitle}" IsSelected="True">
                        <Grid>
                            <Grid.RowDefinitions>
                                <RowDefinition Height="Auto"/>
                                <RowDefinition Height="*"/>
                            </Grid.RowDefinitions>
                            <StackPanel
                                Orientation="Horizontal">
                                <ContentControl
                                    Grid.Row="0"
                                    IsEnabled="{Binding SelectedPool, Converter={StaticResource IsNotNullToBooleanConverter}}"
                                    Template="{StaticResource PoolCommands}"/>
                                <Rectangle
                                    Margin="8"
                                    VerticalAlignment="Stretch"
                                    Width="1"
                                    Fill="Black"/>
                                <ContentControl
                                    Grid.Row="0"
                                    IsEnabled="{Binding SelectedComputeNode, Converter={StaticResource IsNotNullToBooleanConverter}}"
                                    Template="{StaticResource ComputeNodeCommands}"/>
                                <Rectangle
                                    Margin="8"
                                    VerticalAlignment="Stretch"
                                    Width="1"
                                    Fill="Black"/>
                                <ContentControl
                                    Grid.Row="0"
                                    IsEnabled="{Binding SelectedComputeNode, Converter={StaticResource IsNotNullToBooleanConverter}}"
                                    Template="{StaticResource ComputeTaskCommands}"/>
                            </StackPanel>

                            <DataGrid 
                                Grid.Row="1"
                                ItemsSource="{Binding SelectedPool.ComputeNodeCollection}"
                                SelectedItem="{Binding SelectedComputeNode}">
                                <DataGrid.InputBindings>
                                    <KeyBinding Command="{Binding RefreshItem}" CommandParameter="{Binding SelectedComputeNode.ParentPool}" Key="F5" />
                                </DataGrid.InputBindings>
                                <DataGrid.ContextMenu>
                                    <ContextMenu>
                                        <MenuItem Header="Refresh"
                                            Command="{Binding RefreshItem}"
                                            CommandParameter="{Binding SelectedComputeNode}"/>
                                        <MenuItem Header="Refresh All Compute Nodes"
                                            Command="{Binding RefreshItem}"
                                            CommandParameter="{Binding SelectedComputeNode.ParentPool}"/>
                                        <MenuItem Header="Download RDP File"
                                            Command="{Binding DownloadRDP}"
                                            CommandParameter="{Binding SelectedComputeNode}"/>
                                        <MenuItem Header="Open RDP File"
                                            Command="{Binding OpenRDP}"
                                            CommandParameter="{Binding SelectedComputeNode}"/>
                                        <MenuItem Header="Get SSH Settings"
                                            Command="{Binding GetSSH}"
                                            CommandParameter="{Binding SelectedComputeNode}"/>
                                        <MenuItem Header="Reboot"
                                            Command="{Binding RebootComputeNode}"
                                            CommandParameter="{Binding SelectedComputeNode}"/>
                                        <MenuItem Header="Reimage"
                                            Command="{Binding ReimageComputeNode}"
                                            CommandParameter="{Binding SelectedComputeNode}"/>
                                        <MenuItem Header="Disable Task Scheduling"
                                            Command="{Binding DisableSchedulingComputeNode}"
                                            CommandParameter="{Binding SelectedComputeNode}"/>
                                        <MenuItem Header="Enable Task Scheduling"
                                            Command="{Binding EnableSchedulingComputeNode}"
                                            CommandParameter="{Binding SelectedComputeNode}"/>
                                        <MenuItem Header="Add User"
                                            Command="{Binding AddComputeNodeUser}"
                                            CommandParameter="{Binding SelectedComputeNode}"/>
                                        <MenuItem Header="Edit User" IsEnabled="False"
                                            Command="{Binding EditUserOnComputeNode}"
                                            CommandParameter="{Binding SelectedComputeNode}"/>
                                        <MenuItem Header="Delete User" IsEnabled="False"
                                            Command="{Binding DeleteUserFromComputeNode}"
                                            CommandParameter="{Binding SelectedComputeNode}"/>
                                    </ContextMenu>
                                </DataGrid.ContextMenu>
                                <DataGrid.Columns>
                                    <DataGridTextColumn Header="Id" Binding="{Binding Id}"/>
                                    <DataGridTextColumn Header="Compute Node Allocation Time" Binding="{Binding CreationTime}"/>
                                    <DataGridTextColumn Header="Status" Binding="{Binding State}"/>
                                    <DataGridTextColumn Header="Pool" Binding="{Binding ParentPool.Id}"/>
                                    <DataGridTextColumn Header="Scheduling State" Binding="{Binding SchedulingState, Converter={StaticResource EnumToStringConverter}}"/>
                                    <DataGridTextColumn Header="" Width="*" 
                                                    CanUserReorder="False" CanUserSort="False"/>
                                </DataGrid.Columns>
                            </DataGrid>
                        </Grid>
                    </TabItem>
                </TabControl>
                <GridSplitter Grid.Row="1" HorizontalAlignment="Stretch" VerticalAlignment="Stretch"/>
                <toolkit:BusyIndicator IsBusy="{Binding UpperRightSpinnerIsVisible}"/>
                <TabControl Grid.Row="2">
                    <TabControl.InputBindings>
                        <KeyBinding Command="{Binding RefreshItem}" CommandParameter="{Binding SelectedComputeNode}" Key="F5" />
                    </TabControl.InputBindings>
                    <TabControl.Resources>
                        <Style TargetType="ListView">
                            <Setter Property="ScrollViewer.CanContentScroll" Value="True"/>
                        </Style>
                        <Style TargetType="DataGrid">
                            <Setter Property="ScrollViewer.CanContentScroll" Value="True"/>
                            <Setter Property="IsReadOnly" Value="True"/>
                            <Setter Property="AutoGenerateColumns" Value="False"/>
                            <Setter Property="SelectionMode" Value="Single"/>
                            <Setter Property="CanUserReorderColumns" Value="True"/>
                            <Setter Property="CanUserResizeColumns" Value="True"/>
                            <Setter Property="VerticalAlignment" Value="Top"/>
                            <Setter Property="RowHeaderWidth" Value="0"/>
                            <Setter Property="GridLinesVisibility" Value="None"/>
                        </Style>
                    </TabControl.Resources>
                    <TabItem Header="Basic">
                        <TreeView 
                            ItemsSource="{Binding SelectedComputeNode.PropertyModel}"
                            Resources="{StaticResource TreeViewTemplates}"
                            ItemContainerStyle="{StaticResource TreeViewItemStyle}">
                            <TreeView.CommandBindings>
                                <StaticResource ResourceKey="TreeViewCopyCommand"/>
                            </TreeView.CommandBindings>
                        </TreeView>
                    </TabItem>
                    <TabItem Header="Recent Tasks">
                        <Grid>
                            <DataGrid 
                                    Visibility="{Binding SelectedComputeNode.HasRecentTasks, Converter={StaticResource BVC}, FallbackValue=Hidden}"
                                    ItemsSource="{Binding SelectedComputeNode.RecentTasks}">
                                <DataGrid.Columns>
                                    <DataGridTextColumn Header="Job Id" Binding="{Binding JobId}"/>
                                    <DataGridTextColumn Header="Task Id" Binding="{Binding TaskId}"/>
                                    <DataGridTextColumn Header="Subtask Id" Binding="{Binding SubtaskId, TargetNullValue=''}"/>
                                    <DataGridTextColumn Header="Task State" Binding="{Binding TaskState}"/>
                                    <DataGridTextColumn Header="Task URL" Binding="{Binding TaskUrl}"/>
                                    <DataGridTextColumn Header="Job Schedule Id" Binding="{Binding JobScheduleId}"/>
                                    <DataGridTextColumn Header="Start Time" Binding="{Binding ExecutionInfo.StartTime}"/>
                                    <DataGridTextColumn Header="End Time" Binding="{Binding ExecutionInfo.EndTime}"/>
                                    <DataGridTextColumn Header="Terminate Reason" Binding="{Binding ExecutionInfo.TerminateReason}"/>
                                </DataGrid.Columns>
                            </DataGrid>
                            <TextBlock Text="No Recent Tasks"
                                           Visibility="{Binding SelectedComputeNode.HasRecentTasks, Converter={StaticResource IBVC}, FallbackValue=Hidden}"
                                           VerticalAlignment="Top"/>
                        </Grid>
                    </TabItem>
                    <TabItem Header="Files">
                        <Grid>
                            <DataGrid 
                                    Visibility="{Binding SelectedComputeNode.HasFiles, Converter={StaticResource BVC}, FallbackValue=Hidden}"
                                    ItemsSource="{Binding SelectedComputeNode.Files}"
                                    SelectedItem="{Binding SelectedNodeFile}">
                                <DataGrid.InputBindings>
                                    <MouseBinding
                                            MouseAction="LeftDoubleClick"
                                            Command="{Binding OpenNodeFile}"
                                            CommandParameter="{Binding SelectedNodeFile/}"/>
                                </DataGrid.InputBindings>
                                <DataGrid.ContextMenu>
                                    <ContextMenu>
                                        <MenuItem Header="Open File"
                                                Command="{Binding OpenNodeFile}"/>
                                        <MenuItem Header="Download File"
                                                Command="{Binding DownloadNodeFile}"/>
                                    </ContextMenu>
                                </DataGrid.ContextMenu>
                                <DataGrid.Columns>
                                    <DataGridTextColumn Header="Name" Binding="{Binding Name}"/>
                                    <DataGridTextColumn Header="Size" Binding="{Binding FileSize}"/>
                                    <DataGridTextColumn Header="Creation Time" Binding="{Binding CreationTime}"/>
                                    <DataGridTextColumn Header="Last Modified Time" Binding="{Binding LastModifiedTime}"/>
                                </DataGrid.Columns>
                            </DataGrid>
                            <TextBlock Text="No Files"
                                           Visibility="{Binding SelectedComputeNode.HasFiles, Converter={StaticResource IBVC}, FallbackValue=Hidden}"
                                           VerticalAlignment="Top"/>
                            <toolkit:BusyIndicator IsBusy="{Binding LowerRightSpinnerIsVisible}"/>
                        </Grid>
                    </TabItem>
                </TabControl>
            </Grid>
            <Grid Column="1" Visibility="{Binding CertificatesTabIsSelected, Converter={StaticResource BVC}}">
                <Grid.RowDefinitions>
                    <RowDefinition Height="2*"/>
                    <RowDefinition Height="4"/>
                    <RowDefinition Height="*"/>
                </Grid.RowDefinitions>
                <TabControl>
                    <TabItem Header="Certificate Details">
                        <Grid>
                            <Grid.RowDefinitions>
                                <RowDefinition Height="Auto"/>
                                <RowDefinition Height="*"/>
                            </Grid.RowDefinitions>
                            <StackPanel
                                Orientation="Horizontal">
                                <ContentControl
                                    Grid.Row="0"
                                    IsEnabled="{Binding SelectedCertificate, Converter={StaticResource IsNotNullToBooleanConverter}}"
                                    Template="{StaticResource CertificateCommands}"/>
                            </StackPanel>
                            <TreeView 
                                Grid.Row="1"
                                ItemsSource="{Binding SelectedCertificate.PropertyModel}"
                                Resources="{StaticResource TreeViewTemplates}"
                                ItemContainerStyle="{StaticResource TreeViewItemStyle}">
                                <TreeView.CommandBindings>
                                    <StaticResource ResourceKey="TreeViewCopyCommand"/>
                                </TreeView.CommandBindings>
                            </TreeView>
                        </Grid>
                    </TabItem>
                </TabControl>
            </Grid>
        </Grid>
        <GridSplitter 
            Grid.Row="2" 
            Height="6" 
            BorderBrush="DimGray" 
            BorderThickness="1,0" 
            HorizontalAlignment="Stretch" 
            IsEnabled="{Binding Source={x:Static models:OptionsModel.Instance}, Path=DisplayOperationHistory}"/>
        <DataGrid 
            Grid.Row="3"
            x:Name="AsyncOperationGrid"
            ItemsSource="{Binding AsyncOperations}"
            SelectedItem="{Binding Path=SelectedAsyncOperation}"
            VerticalScrollBarVisibility="Auto"
            HorizontalScrollBarVisibility="Disabled"
            BorderBrush="Transparent"
            Margin="1"
            VerticalAlignment="Top">
            <DataGrid.InputBindings>
                <MouseBinding Gesture="LeftDoubleClick" Command="{Binding ViewAsyncOperationDetails}"/>
            </DataGrid.InputBindings>
            <DataGrid.ContextMenu>
                <ContextMenu>
                    <MenuItem Header="Details" Command="{Binding ViewAsyncOperationDetails}"/>
                    <MenuItem Header="Clear All" Command="{Binding ClearAllAsyncOperations}"/>
                </ContextMenu>
            </DataGrid.ContextMenu>
            <DataGrid.Columns>
                <DataGridTextColumn Header="Start Time" Binding="{Binding Path=StartTimeLocal}"/>
                <DataGridTextColumn Header="Operation Number" Binding="{Binding Path=OperationNumber}"/>
                <DataGridTextColumn Header="Operation Name" Binding="{Binding Path=AsyncOperation.OperationName}"/>
                <DataGridTextColumn Header="Operation Target" Width="*" Binding="{Binding Path=AsyncOperation.OperationTarget}"/>
                <DataGridTextColumn Header="Is Completed" Binding="{Binding Path=IsCompleted}"/>
                <DataGridTextColumn Header="CompletedSuccessfully" Binding="{Binding Path=CompletedSuccessfully}"/>
            </DataGrid.Columns>
            <DataGrid.RowStyle>
                <Style TargetType="{x:Type DataGridRow}">
                    <Style.Triggers>
                        <DataTrigger Binding="{Binding RelativeSource={RelativeSource Self}, Path=Item.HasFault}" Value="True">
                            <Setter Property="Background" Value="Salmon"/>
                        </DataTrigger>
                    </Style.Triggers>
                </Style>
            </DataGrid.RowStyle>
        </DataGrid>
    </Grid>

</Window>
>>>>>>> a99b286d
<|MERGE_RESOLUTION|>--- conflicted
+++ resolved
@@ -1,4 +1,3 @@
-<<<<<<< HEAD
 ﻿<Window x:Name="window" x:Class="Microsoft.Azure.BatchExplorer.Views.MainView"
         xmlns="http://schemas.microsoft.com/winfx/2006/xaml/presentation"
         xmlns:x="http://schemas.microsoft.com/winfx/2006/xaml"
@@ -1183,1396 +1182,6 @@
                                         <MenuItem Header="Open RDP File"
                                             Command="{Binding OpenRDP}"
                                             CommandParameter="{Binding SelectedComputeNode}"/>
-                                        <MenuItem Header="Reboot"
-                                            Command="{Binding RebootComputeNode}"
-                                            CommandParameter="{Binding SelectedComputeNode}"/>
-                                        <MenuItem Header="Reimage"
-                                            Command="{Binding ReimageComputeNode}"
-                                            CommandParameter="{Binding SelectedComputeNode}"/>
-                                        <MenuItem Header="Disable Task Scheduling"
-                                            Command="{Binding DisableSchedulingComputeNode}"
-                                            CommandParameter="{Binding SelectedComputeNode}"/>
-                                        <MenuItem Header="Enable Task Scheduling"
-                                            Command="{Binding EnableSchedulingComputeNode}"
-                                            CommandParameter="{Binding SelectedComputeNode}"/>
-                                        <MenuItem Header="Add User"
-                                            Command="{Binding AddComputeNodeUser}"
-                                            CommandParameter="{Binding SelectedComputeNode}"/>
-                                        <MenuItem Header="Edit User" IsEnabled="False"
-                                            Command="{Binding EditUserOnComputeNode}"
-                                            CommandParameter="{Binding SelectedComputeNode}"/>
-                                        <MenuItem Header="Delete User" IsEnabled="False"
-                                            Command="{Binding DeleteUserFromComputeNode}"
-                                            CommandParameter="{Binding SelectedComputeNode}"/>
-                                    </ContextMenu>
-                                </DataGrid.ContextMenu>
-                                <DataGrid.Columns>
-                                    <DataGridTextColumn Header="Id" Binding="{Binding Id}"/>
-                                    <DataGridTextColumn Header="Compute Node Allocation Time" Binding="{Binding CreationTime}"/>
-                                    <DataGridTextColumn Header="Status" Binding="{Binding State}"/>
-                                    <DataGridTextColumn Header="Pool" Binding="{Binding ParentPool.Id}"/>
-                                    <DataGridTextColumn Header="Scheduling State" Binding="{Binding SchedulingState, Converter={StaticResource EnumToStringConverter}}"/>
-                                    <DataGridTextColumn Header="" Width="*" 
-                                                    CanUserReorder="False" CanUserSort="False"/>
-                                </DataGrid.Columns>
-                            </DataGrid>
-                        </Grid>
-                    </TabItem>
-                </TabControl>
-                <GridSplitter Grid.Row="1" HorizontalAlignment="Stretch" VerticalAlignment="Stretch"/>
-                <toolkit:BusyIndicator IsBusy="{Binding UpperRightSpinnerIsVisible}"/>
-                <TabControl Grid.Row="2">
-                    <TabControl.InputBindings>
-                        <KeyBinding Command="{Binding RefreshItem}" CommandParameter="{Binding SelectedComputeNode}" Key="F5" />
-                    </TabControl.InputBindings>
-                    <TabControl.Resources>
-                        <Style TargetType="ListView">
-                            <Setter Property="ScrollViewer.CanContentScroll" Value="True"/>
-                        </Style>
-                        <Style TargetType="DataGrid">
-                            <Setter Property="ScrollViewer.CanContentScroll" Value="True"/>
-                            <Setter Property="IsReadOnly" Value="True"/>
-                            <Setter Property="AutoGenerateColumns" Value="False"/>
-                            <Setter Property="SelectionMode" Value="Single"/>
-                            <Setter Property="CanUserReorderColumns" Value="True"/>
-                            <Setter Property="CanUserResizeColumns" Value="True"/>
-                            <Setter Property="VerticalAlignment" Value="Top"/>
-                            <Setter Property="RowHeaderWidth" Value="0"/>
-                            <Setter Property="GridLinesVisibility" Value="None"/>
-                        </Style>
-                    </TabControl.Resources>
-                    <TabItem Header="Basic">
-                        <TreeView 
-                            ItemsSource="{Binding SelectedComputeNode.PropertyModel}"
-                            Resources="{StaticResource TreeViewTemplates}"
-                            ItemContainerStyle="{StaticResource TreeViewItemStyle}">
-                            <TreeView.CommandBindings>
-                                <StaticResource ResourceKey="TreeViewCopyCommand"/>
-                            </TreeView.CommandBindings>
-                        </TreeView>
-                    </TabItem>
-                    <TabItem Header="Recent Tasks">
-                        <Grid>
-                            <DataGrid 
-                                    Visibility="{Binding SelectedComputeNode.HasRecentTasks, Converter={StaticResource BVC}, FallbackValue=Hidden}"
-                                    ItemsSource="{Binding SelectedComputeNode.RecentTasks}">
-                                <DataGrid.Columns>
-                                    <DataGridTextColumn Header="Job Id" Binding="{Binding JobId}"/>
-                                    <DataGridTextColumn Header="Task Id" Binding="{Binding TaskId}"/>
-                                    <DataGridTextColumn Header="Subtask Id" Binding="{Binding SubtaskId, TargetNullValue=''}"/>
-                                    <DataGridTextColumn Header="Task State" Binding="{Binding TaskState}"/>
-                                    <DataGridTextColumn Header="Task URL" Binding="{Binding TaskUrl}"/>
-                                    <DataGridTextColumn Header="Job Schedule Id" Binding="{Binding JobScheduleId}"/>
-                                    <DataGridTextColumn Header="Start Time" Binding="{Binding ExecutionInfo.StartTime}"/>
-                                    <DataGridTextColumn Header="End Time" Binding="{Binding ExecutionInfo.EndTime}"/>
-                                    <DataGridTextColumn Header="Terminate Reason" Binding="{Binding ExecutionInfo.TerminateReason}"/>
-                                </DataGrid.Columns>
-                            </DataGrid>
-                            <TextBlock Text="No Recent Tasks"
-                                           Visibility="{Binding SelectedComputeNode.HasRecentTasks, Converter={StaticResource IBVC}, FallbackValue=Hidden}"
-                                           VerticalAlignment="Top"/>
-                        </Grid>
-                    </TabItem>
-                    <TabItem Header="Files">
-                        <Grid>
-                            <DataGrid 
-                                    Visibility="{Binding SelectedComputeNode.HasFiles, Converter={StaticResource BVC}, FallbackValue=Hidden}"
-                                    ItemsSource="{Binding SelectedComputeNode.Files}"
-                                    SelectedItem="{Binding SelectedNodeFile}">
-                                <DataGrid.InputBindings>
-                                    <MouseBinding
-                                            MouseAction="LeftDoubleClick"
-                                            Command="{Binding OpenNodeFile}"
-                                            CommandParameter="{Binding SelectedNodeFile/}"/>
-                                </DataGrid.InputBindings>
-                                <DataGrid.ContextMenu>
-                                    <ContextMenu>
-                                        <MenuItem Header="Open File"
-                                                Command="{Binding OpenNodeFile}"/>
-                                        <MenuItem Header="Download File"
-                                                Command="{Binding DownloadNodeFile}"/>
-                                    </ContextMenu>
-                                </DataGrid.ContextMenu>
-                                <DataGrid.Columns>
-                                    <DataGridTextColumn Header="Name" Binding="{Binding Name}"/>
-                                    <DataGridTextColumn Header="Size" Binding="{Binding FileSize}"/>
-                                    <DataGridTextColumn Header="Creation Time" Binding="{Binding CreationTime}"/>
-                                    <DataGridTextColumn Header="Last Modified Time" Binding="{Binding LastModifiedTime}"/>
-                                </DataGrid.Columns>
-                            </DataGrid>
-                            <TextBlock Text="No Files"
-                                           Visibility="{Binding SelectedComputeNode.HasFiles, Converter={StaticResource IBVC}, FallbackValue=Hidden}"
-                                           VerticalAlignment="Top"/>
-                            <toolkit:BusyIndicator IsBusy="{Binding LowerRightSpinnerIsVisible}"/>
-                        </Grid>
-                    </TabItem>
-                </TabControl>
-            </Grid>
-            <Grid Column="1" Visibility="{Binding CertificatesTabIsSelected, Converter={StaticResource BVC}}">
-                <Grid.RowDefinitions>
-                    <RowDefinition Height="2*"/>
-                    <RowDefinition Height="4"/>
-                    <RowDefinition Height="*"/>
-                </Grid.RowDefinitions>
-                <TabControl>
-                    <TabItem Header="Certificate Details">
-                        <Grid>
-                            <Grid.RowDefinitions>
-                                <RowDefinition Height="Auto"/>
-                                <RowDefinition Height="*"/>
-                            </Grid.RowDefinitions>
-                            <StackPanel
-                                Orientation="Horizontal">
-                                <ContentControl
-                                    Grid.Row="0"
-                                    IsEnabled="{Binding SelectedCertificate, Converter={StaticResource IsNotNullToBooleanConverter}}"
-                                    Template="{StaticResource CertificateCommands}"/>
-                            </StackPanel>
-                            <TreeView 
-                                Grid.Row="1"
-                                ItemsSource="{Binding SelectedCertificate.PropertyModel}"
-                                Resources="{StaticResource TreeViewTemplates}"
-                                ItemContainerStyle="{StaticResource TreeViewItemStyle}">
-                                <TreeView.CommandBindings>
-                                    <StaticResource ResourceKey="TreeViewCopyCommand"/>
-                                </TreeView.CommandBindings>
-                            </TreeView>
-                        </Grid>
-                    </TabItem>
-                </TabControl>
-            </Grid>
-        </Grid>
-        <GridSplitter 
-            Grid.Row="2" 
-            Height="6" 
-            BorderBrush="DimGray" 
-            BorderThickness="1,0" 
-            HorizontalAlignment="Stretch" 
-            IsEnabled="{Binding Source={x:Static models:OptionsModel.Instance}, Path=DisplayOperationHistory}"/>
-        <DataGrid 
-            Grid.Row="3"
-            x:Name="AsyncOperationGrid"
-            ItemsSource="{Binding AsyncOperations}"
-            SelectedItem="{Binding Path=SelectedAsyncOperation}"
-            VerticalScrollBarVisibility="Auto"
-            HorizontalScrollBarVisibility="Disabled"
-            BorderBrush="Transparent"
-            Margin="1"
-            VerticalAlignment="Top">
-            <DataGrid.InputBindings>
-                <MouseBinding Gesture="LeftDoubleClick" Command="{Binding ViewAsyncOperationDetails}"/>
-            </DataGrid.InputBindings>
-            <DataGrid.ContextMenu>
-                <ContextMenu>
-                    <MenuItem Header="Details" Command="{Binding ViewAsyncOperationDetails}"/>
-                    <MenuItem Header="Clear All" Command="{Binding ClearAllAsyncOperations}"/>
-                </ContextMenu>
-            </DataGrid.ContextMenu>
-            <DataGrid.Columns>
-                <DataGridTextColumn Header="Start Time" Binding="{Binding Path=StartTimeLocal}"/>
-                <DataGridTextColumn Header="Operation Number" Binding="{Binding Path=OperationNumber}"/>
-                <DataGridTextColumn Header="Operation Name" Binding="{Binding Path=AsyncOperation.OperationName}"/>
-                <DataGridTextColumn Header="Operation Target" Width="*" Binding="{Binding Path=AsyncOperation.OperationTarget}"/>
-                <DataGridTextColumn Header="Is Completed" Binding="{Binding Path=IsCompleted}"/>
-                <DataGridTextColumn Header="CompletedSuccessfully" Binding="{Binding Path=CompletedSuccessfully}"/>
-            </DataGrid.Columns>
-            <DataGrid.RowStyle>
-                <Style TargetType="{x:Type DataGridRow}">
-                    <Style.Triggers>
-                        <DataTrigger Binding="{Binding RelativeSource={RelativeSource Self}, Path=Item.HasFault}" Value="True">
-                            <Setter Property="Background" Value="Salmon"/>
-                        </DataTrigger>
-                    </Style.Triggers>
-                </Style>
-            </DataGrid.RowStyle>
-        </DataGrid>
-    </Grid>
-
-</Window>
-=======
-﻿<Window x:Name="window" x:Class="Microsoft.Azure.BatchExplorer.Views.MainView"
-        xmlns="http://schemas.microsoft.com/winfx/2006/xaml/presentation"
-        xmlns:x="http://schemas.microsoft.com/winfx/2006/xaml"
-        xmlns:d="http://schemas.microsoft.com/expression/blend/2008"
-        xmlns:mc="http://schemas.openxmlformats.org/markup-compatibility/2006"
-        xmlns:viewModels="clr-namespace:Microsoft.Azure.BatchExplorer.ViewModels"
-        xmlns:converters="clr-namespace:Microsoft.Azure.BatchExplorer.Converters"
-        xmlns:models="clr-namespace:Microsoft.Azure.BatchExplorer.Models"
-        xmlns:common="clr-namespace:Microsoft.Azure.Batch.Common;assembly=Microsoft.Azure.Batch"
-        xmlns:toolkit="http://schemas.xceed.com/wpf/xaml/toolkit"
-        xmlns:datagrid="http://schemas.xceed.com/wpf/xaml/datagrid"
-        mc:Ignorable="d"
-        Title="{Binding TitleString}" 
-        Height="800" Width="1200" d:DataContext="{d:DesignInstance Type=viewModels:MainViewModel, IsDesignTimeCreatable=True}">
-    <Window.Resources>
-        <converters:TaskStatusColorConverter x:Key="TaskStatusColorConverter"/>
-        <converters:JobStateColorConverter x:Key="JobStateColorConverter"/>
-        <converters:JobScheduleStateColorConverter x:Key="JobScheduleStateColorConverter"/>
-        <converters:PoolAllocationStateColorConverter x:Key="PoolAllocationStateColorConverter"/>
-        <converters:NullToVisibilityConverter x:Key="NVC"/>
-        <converters:BoolToVisibilityConverter x:Key="BVC"/>
-        <converters:IsNotNullToBooleanConverter x:Key="IsNotNullToBooleanConverter"/>
-        <converters:InvertedBoolToVisibilityConverter x:Key="IBVC"/>
-        <converters:BooleanAndConverter x:Key="BAC"/>
-        <converters:EnumToStringConverter x:Key="EnumToStringConverter"/>
-        <Style TargetType="DataGrid">
-            <Setter Property="IsReadOnly" Value="True"/>
-            <Setter Property="AutoGenerateColumns" Value="False"/>
-            <Setter Property="SelectionMode" Value="Single"/>
-            <Setter Property="CanUserReorderColumns" Value="True"/>
-            <Setter Property="CanUserResizeColumns" Value="True"/>
-            <Setter Property="VerticalAlignment" Value="Top"/>
-            <Setter Property="RowHeaderWidth" Value="0"/>
-            <Setter Property="GridLinesVisibility" Value="None"/>
-            <Setter Property="BorderThickness" Value="0"/>
-        </Style>
-        <Style TargetType="DataGridCell">
-            <Setter Property="BorderThickness" Value="0"/>
-        </Style>
-        <Style TargetType="TextBlock">
-            <Setter Property="TextAlignment" Value="Left"/>
-        </Style>
-        <Style TargetType="{x:Type Button}">
-            <Setter Property="Background" Value="White" />
-            <Setter Property="Foreground" Value="Black" />
-            <Setter Property="SnapsToDevicePixels" Value="True" />
-
-            <Setter Property="Template">
-                <Setter.Value>
-                    <ControlTemplate TargetType="{x:Type Button}">
-                        <Border CornerRadius="0" Background="{TemplateBinding Background}" x:Name="Content">
-                            <Grid>
-                                <ContentPresenter x:Name="MyContentPresenter" Content="{TemplateBinding Content}" HorizontalAlignment="Center" VerticalAlignment="Center" Margin="0,0,0,0" />
-                            </Grid>
-                        </Border>
-
-                        <ControlTemplate.Triggers>
-                            <Trigger Property="IsMouseOver" Value="True">
-                                <Setter Property="Background" Value="DarkGray" />
-                                <Setter Property="Foreground" Value="White" />
-                            </Trigger>
-
-                            <Trigger Property="IsPressed" Value="True">
-                                <Setter Property="Background" Value="LightBlue" />
-                                <Setter Property="Foreground" Value="White" />
-                            </Trigger>
-
-                            <Trigger Property="IsEnabled" Value="false">
-                                <Setter TargetName="Content" Property="Opacity" Value="0.5"/>
-                            </Trigger>
-                        </ControlTemplate.Triggers>
-                    </ControlTemplate>
-                </Setter.Value>
-            </Setter>
-        </Style>
-        <ResourceDictionary x:Key="TreeViewTemplates">
-            <DataTemplate DataType="{x:Type models:SimplePropertyModel}">
-                <TextBlock>
-                    <Run Text="{Binding PropertyName, Mode=OneWay}" FontWeight="Bold" />
-                    <Run Text=": " />
-                    <Run Text="{Binding PropertyValue, Mode=OneWay}" />
-                </TextBlock>
-            </DataTemplate>
-            <HierarchicalDataTemplate DataType="{x:Type models:CollectionPropertyModel}" ItemsSource="{Binding Items}">
-                <TextBlock>
-                    <Run Text="{Binding PropertyName, Mode=OneWay}" FontWeight="Bold" />
-                </TextBlock>
-            </HierarchicalDataTemplate>
-        </ResourceDictionary>
-        <CommandBinding x:Key="TreeViewCopyCommand" 
-                        Command="ApplicationCommands.Copy" 
-                        CanExecute="TreeViewCopyCommandBinding_CanExecute" 
-                        Executed="TreeViewCopyCommandBinding_Executed"/>
-
-        <Style x:Key="TreeViewItemStyle" TargetType="{x:Type TreeViewItem}">
-            <Setter Property="IsExpanded" Value="True"/>
-        </Style>
-
-        <Style x:Key="ConnectAccountMenuItemStyle" TargetType="MenuItem">
-            <Setter Property="Header" Value="{Binding Alias}"/>
-            <Setter Property="Command" Value="{Binding DataContext.ConnectAccount, 
-                                    RelativeSource={RelativeSource Mode=FindAncestor, AncestorType=MenuItem, AncestorLevel=2}}"/>
-            <Setter Property="CommandParameter" Value="{Binding}"/>
-        </Style>
-        <Style x:Key="EditAccountMenuItemStyle" TargetType="MenuItem">
-            <Setter Property="Header" Value="{Binding Alias}"/>
-            <Setter Property="Command" Value="{Binding DataContext.EditAccount, 
-                                    RelativeSource={RelativeSource Mode=FindAncestor, AncestorType=MenuItem, AncestorLevel=2}}"/>
-            <Setter Property="CommandParameter" Value="{Binding}"/>
-        </Style>
-        <Style x:Key="DeleteAccountMenuItemStyle" TargetType="MenuItem">
-            <Setter Property="Header" Value="{Binding Alias}"/>
-            <Setter Property="Command" Value="{Binding DataContext.DeleteAccount, 
-                                    RelativeSource={RelativeSource Mode=FindAncestor, AncestorType=MenuItem, AncestorLevel=2}}"/>
-            <Setter Property="CommandParameter" Value="{Binding}"/>
-        </Style>
-
-        <ControlTemplate x:Key="PoolCommands">
-            <StackPanel
-                Orientation="Vertical">
-                <StackPanel
-                    Orientation="Horizontal">
-                    <Button
-                        Margin="4"
-                        Width="48"
-                        Command="{Binding RefreshItem}"
-                        CommandParameter="{Binding SelectedPool}"
-                        IsEnabled="{Binding IsAccountConnected, NotifyOnSourceUpdated=True}">
-                        <Button.Content>
-                            <StackPanel>
-                                <Image Source="../Images/refresh.png" Height="36"/>
-                                <TextBlock HorizontalAlignment="Center" Text="Refresh" FontSize="12" Foreground="Black" />
-                            </StackPanel>
-                        </Button.Content>
-                    </Button>
-                    <Button
-                        Margin="4"
-                        Width="48"
-                        Command="{Binding ResizePool}"
-                        CommandParameter="{Binding SelectedPool}"
-                        IsEnabled="{Binding IsAccountConnected, NotifyOnSourceUpdated=True}">
-                        <Button.Content>
-                            <StackPanel>
-                                <Image Source="../Images/feature.settings.png" Height="36"/>
-                                <TextBlock HorizontalAlignment="Center" Text="Resize" FontSize="12" Foreground="Black" />
-                            </StackPanel>
-                        </Button.Content>
-                    </Button>
-                    <Button
-                        Margin="4"
-                        Width="48"
-                        Command="{Binding ShowHeatMap}"
-                        CommandParameter="{Binding SelectedPool}"
-                        IsEnabled="{Binding IsAccountConnected, NotifyOnSourceUpdated=True}">
-                        <Button.Content>
-                            <StackPanel>
-                                <Image Source="../Images/feature.heatmap.png" Height="36"/>
-                                <TextBlock HorizontalAlignment="Center" Text="Heatmap" FontSize="12" Foreground="Black" />
-                            </StackPanel>
-                        </Button.Content>
-                    </Button>
-                    <Button
-                        Margin="4"
-                        Width="48"
-                        Command="{Binding Delete}"
-                        CommandParameter="{Binding SelectedPool}"
-                        IsEnabled="{Binding IsAccountConnected, NotifyOnSourceUpdated=True}">
-                        <Button.Content>
-                            <StackPanel>
-                                <Image Source="../Images/delete.png" Height="36"/>
-                                <TextBlock HorizontalAlignment="Center" Text="Delete" FontSize="12" Foreground="Black" />
-                            </StackPanel>
-                        </Button.Content>
-                    </Button>
-                </StackPanel>
-                <TextBlock HorizontalAlignment="Center" Text="Pool Commands" FontSize="12" Foreground="Gray" FontWeight="Bold" />
-            </StackPanel>
-        </ControlTemplate>
-
-        <ControlTemplate x:Key="ComputeNodeCommands">
-            <StackPanel
-                Orientation="Vertical">
-                <StackPanel
-                    Orientation="Horizontal">
-                    <Button
-                        Margin="4"
-                        Width="48"
-                        Command="{Binding OpenRDP}"
-                        CommandParameter="{Binding SelectedComputeNode}">
-                        <Button.Content>
-                            <StackPanel>
-                                <Image Source="../Images/share.png" Height="36"/>
-                                <TextBlock HorizontalAlignment="Center" Text="Connect" FontSize="12" Foreground="Black" />
-                            </StackPanel>
-                        </Button.Content>
-                    </Button>
-                    <Button
-                        Margin="4"
-                        Width="48"
-                        Command="{Binding AddComputeNodeUser}"
-                        CommandParameter="{Binding SelectedComputeNode}">
-                        <Button.Content>
-                            <StackPanel>
-                                <Image Source="../Images/add.png" Height="36"/>
-                                <TextBlock HorizontalAlignment="Center" Text="Add User" FontSize="12" Foreground="Black" />
-                            </StackPanel>
-                        </Button.Content>
-                    </Button>
-                </StackPanel>
-                <TextBlock HorizontalAlignment="Center" Text="Node Commands" FontSize="12" Foreground="Gray" FontWeight="Bold" />
-            </StackPanel>
-        </ControlTemplate>
-
-        <ControlTemplate x:Key="ComputeTaskCommands">
-            <StackPanel
-                Orientation="Vertical">
-                <StackPanel
-                    Orientation="Horizontal">
-                    <Button
-                        Margin="4"
-                        Width="48"
-                        Command="{Binding EnableSchedulingComputeNode}"
-                        CommandParameter="{Binding SelectedComputeNode}">
-                        <Button.Content>
-                            <StackPanel>
-                                <Image Source="../Images/check.png" Height="36"/>
-                                <TextBlock HorizontalAlignment="Center" Text="Enable" FontSize="12" Foreground="Black" />
-                            </StackPanel>
-                        </Button.Content>
-                        <Button.ToolTip>
-                            <TextBlock>Enables task scheulding on this node</TextBlock>
-                        </Button.ToolTip>
-                    </Button>
-                    <Button
-                        Margin="4"
-                        Width="48"
-                        Command="{Binding DisableSchedulingComputeNode}"
-                        CommandParameter="{Binding SelectedComputeNode}">
-                        <Button.Content>
-                            <StackPanel>
-                                <Image Source="../Images/cancel.png" Height="36"/>
-                                <TextBlock HorizontalAlignment="Center" Text="Disable" FontSize="12" Foreground="Black" />
-                            </StackPanel>
-                        </Button.Content>
-                        <Button.ToolTip>
-                            <TextBlock>Disables future tasks from being scheulded to this node</TextBlock>
-                        </Button.ToolTip>
-                    </Button>
-                </StackPanel>
-                <TextBlock HorizontalAlignment="Center" Text="Task Scheduling" FontSize="12" Foreground="Gray" FontWeight="Bold" />
-            </StackPanel>
-        </ControlTemplate>
-
-        <ControlTemplate x:Key="JobCommands">
-            <StackPanel
-                Orientation="Vertical">
-                <StackPanel
-                    Orientation="Horizontal">
-                    <Button
-                        Margin="4"
-                        Width="48"
-                        Command="{Binding RefreshItem}"
-                        CommandParameter="{Binding SelectedJob}">
-                        <Button.Content>
-                            <StackPanel>
-                                <Image Source="../Images/refresh.png" Height="36"/>
-                                <TextBlock HorizontalAlignment="Center" Text="Refresh" FontSize="12" Foreground="Black" />
-                            </StackPanel>
-                        </Button.Content>
-                    </Button>
-                    <Button
-                        Margin="4"
-                        Width="48"
-                        Command="{Binding SelectedJob.EnableJob}"
-                        CommandParameter="{Binding SelectedJob}">
-                        <Button.Content>
-                            <StackPanel>
-                                <Image Source="../Images/check.png" Height="36"/>
-                                <TextBlock HorizontalAlignment="Center" Text="Enable" FontSize="12" Foreground="Black" />
-                            </StackPanel>
-                        </Button.Content>
-                    </Button>
-                    <Button
-                        Margin="4"
-                        Width="48"
-                        Command="{Binding SelectedJob.DisableJob}"
-                        CommandParameter="{Binding SelectedJob}">
-                        <Button.Content>
-                            <StackPanel>
-                                <Image Source="../Images/cancel.png" Height="36"/>
-                                <TextBlock HorizontalAlignment="Center" Text="Disable" FontSize="12" Foreground="Black" />
-                            </StackPanel>
-                        </Button.Content>
-                    </Button>
-                    <Button
-                        Margin="4"
-                        Width="48"
-                        Command="{Binding SelectedJob.AddTask}"
-                        CommandParameter="{Binding SelectedJob}">
-                        <Button.Content>
-                            <StackPanel>
-                                <Image Source="../Images/add.png" Height="36"/>
-                                <TextBlock HorizontalAlignment="Center" Text="Add Task" FontSize="12" Foreground="Black" />
-                            </StackPanel>
-                        </Button.Content>
-                    </Button>
-                    <Button
-                        Margin="4"
-                        Width="48"
-                        Command="{Binding Delete}"
-                        CommandParameter="{Binding SelectedJob}">
-                        <Button.Content>
-                            <StackPanel>
-                                <Image Source="../Images/delete.png" Height="36"/>
-                                <TextBlock HorizontalAlignment="Center" Text="Delete" FontSize="12" Foreground="Black" />
-                            </StackPanel>
-                        </Button.Content>
-                    </Button>
-                </StackPanel>
-                <TextBlock HorizontalAlignment="Center" Text="Job Commands" FontSize="12" Foreground="Gray" FontWeight="Bold" />
-            </StackPanel>
-
-        </ControlTemplate>
-
-        <ControlTemplate x:Key="TaskCommands">
-            <StackPanel
-                Orientation="Vertical">
-                <StackPanel
-                    Orientation="Horizontal">
-                    <Button
-                        Margin="4"
-                        Width="52"
-                        Command="{Binding Terminate}"
-                        CommandParameter="{Binding SelectedTask}">
-                        <Button.Content>
-                            <StackPanel>
-                                <Image Source="../Images/cancel.png" Height="36"/>
-                                <TextBlock HorizontalAlignment="Center" Text="Terminate" FontSize="12" Foreground="Black" />
-                            </StackPanel>
-                        </Button.Content>
-                    </Button>
-                    <Button
-                        Margin="4"
-                        Width="48"
-                        Command="{Binding Delete}"
-                        CommandParameter="{Binding SelectedTask}">
-                        <Button.Content>
-                            <StackPanel>
-                                <Image Source="../Images/delete.png" Height="36"/>
-                                <TextBlock HorizontalAlignment="Center" Text="Delete" FontSize="12" Foreground="Black" />
-                            </StackPanel>
-                        </Button.Content>
-                    </Button>
-                </StackPanel>
-                <TextBlock HorizontalAlignment="Center" Text="Task Commands" FontSize="12" Foreground="Gray" FontWeight="Bold" />
-            </StackPanel>
-        </ControlTemplate>
-
-        <ControlTemplate x:Key="JobScheduleCommands">
-            <StackPanel
-                Orientation="Vertical">
-                <StackPanel
-                    Orientation="Horizontal">
-                    <Button
-                        Margin="4"
-                        Width="48"
-                        Command="{Binding RefreshItem}"
-                        CommandParameter="{Binding SelectedJobSchedule}">
-                        <Button.Content>
-                            <StackPanel>
-                                <Image Source="../Images/refresh.png" Height="36"/>
-                                <TextBlock HorizontalAlignment="Center" Text="Refresh" FontSize="12" Foreground="Black" />
-                            </StackPanel>
-                        </Button.Content>
-                    </Button>
-                    <Button
-                        Margin="4"
-                        Width="48"
-                        Command="{Binding SelectedJobSchedule.EnableJobSchedule}"
-                        CommandParameter="{Binding SelectedJobSchedule}">
-                        <Button.Content>
-                            <StackPanel>
-                                <Image Source="../Images/check.png" Height="36"/>
-                                <TextBlock HorizontalAlignment="Center" Text="Enable" FontSize="12" Foreground="Black" />
-                            </StackPanel>
-                        </Button.Content>
-                    </Button>
-                    <Button
-                        Margin="4"
-                        Width="48"
-                        Command="{Binding SelectedJobSchedule.DisableJobSchedule}"
-                        CommandParameter="{Binding SelectedJob}">
-                        <Button.Content>
-                            <StackPanel>
-                                <Image Source="../Images/cancel.png" Height="36"/>
-                                <TextBlock HorizontalAlignment="Center" Text="Disable" FontSize="12" Foreground="Black" />
-                            </StackPanel>
-                        </Button.Content>
-                    </Button>
-                    <Button
-                        Margin="4"
-                        Width="48"
-                        Command="{Binding SelectedJobSchedule.Delete}"
-                        CommandParameter="{Binding SelectedJobSchedule}">
-                        <Button.Content>
-                            <StackPanel>
-                                <Image Source="../Images/delete.png" Height="36"/>
-                                <TextBlock HorizontalAlignment="Center" Text="Delete" FontSize="12" Foreground="Black" />
-                            </StackPanel>
-                        </Button.Content>
-                    </Button>
-                </StackPanel>
-                <TextBlock HorizontalAlignment="Center" Text="Job Schedule Commands" FontSize="12" Foreground="Gray" FontWeight="Bold"/>
-            </StackPanel>
-
-        </ControlTemplate>
-
-        <ControlTemplate x:Key="CertificateCommands">
-            <StackPanel
-                Orientation="Vertical">
-                <StackPanel
-                    Orientation="Horizontal">
-                    <Button
-                        Margin="4"
-                        Width="48"
-                        Command="{Binding RefreshItem}"
-                        CommandParameter="{Binding SelectedCertificate}"
-                        IsEnabled="{Binding IsAccountConnected, NotifyOnSourceUpdated=True}">
-                        <Button.Content>
-                            <StackPanel>
-                                <Image Source="../Images/refresh.png" Height="36"/>
-                                <TextBlock HorizontalAlignment="Center" Text="Refresh" FontSize="12" Foreground="Black" />
-                            </StackPanel>
-                        </Button.Content>
-                    </Button>
-                    <Button
-                        Margin="4"
-                        Width="48"
-                        Command="{Binding Delete}"
-                        CommandParameter="{Binding SelectedCertificate}"
-                        IsEnabled="{Binding IsAccountConnected, NotifyOnSourceUpdated=True}">
-                        <Button.Content>
-                            <StackPanel>
-                                <Image Source="../Images/delete.png" Height="36"/>
-                                <TextBlock HorizontalAlignment="Center" Text="Delete" FontSize="12" Foreground="Black" />
-                            </StackPanel>
-                        </Button.Content>
-                    </Button>
-                </StackPanel>
-                <TextBlock HorizontalAlignment="Center" Text="Certificate Commands" FontSize="12" Foreground="Gray" FontWeight="Bold" />
-            </StackPanel>
-        </ControlTemplate>
-
-    </Window.Resources>
-    <Grid x:Name="MainGrid">
-        <Grid.RowDefinitions>
-            <RowDefinition Height="28"/>
-            <RowDefinition Height="*"/>
-            <RowDefinition Height="4"/>
-            <RowDefinition Height="96"/>
-        </Grid.RowDefinitions>
-        <Menu HorizontalAlignment="Stretch"  IsMainMenu="True">
-
-            <MenuItem Header="_File">
-                <MenuItem Header="Exit" Command="{Binding Exit}"/>
-            </MenuItem>
-            <MenuItem Header="_Accounts">
-                <MenuItem Header="_Add" HorizontalAlignment="Stretch" ItemsSource="{Binding AccountManagers}">
-                    <MenuItem.ItemContainerStyle>
-                        <Style TargetType="MenuItem">
-                            <Setter 
-                            Property="Command"
-                            Value="{Binding DataContext.AddAccount, 
-                                    RelativeSource={RelativeSource Mode=FindAncestor, AncestorType=MenuItem, AncestorLevel=1}}"/>
-                            <Setter Property="CommandParameter" Value="{Binding}"/>
-                            <Setter Property="Header" Value="{Binding Metadata.Name}"/>
-                        </Style>
-                    </MenuItem.ItemContainerStyle>
-                </MenuItem>
-                <MenuItem Header="_Connect" 
-                          ItemsSource="{Binding AccountManagers}"
-                          HorizontalAlignment="Stretch"
-                          >
-                    <MenuItem.ItemContainerStyle>
-                        <Style TargetType="MenuItem">
-                            <Setter Property="Header" Value="{Binding Metadata.Name}"/>
-                            <Setter Property="IsEnabled" Value="{Binding AccountManager.HasAccounts, NotifyOnSourceUpdated=True}"/>
-                            <Setter Property="ItemsSource" Value="{Binding AccountManager.Accounts}"/>
-                            <Setter Property="ItemContainerStyle" Value="{StaticResource ConnectAccountMenuItemStyle}"/>
-                        </Style>
-                    </MenuItem.ItemContainerStyle>
-                </MenuItem>
-                <MenuItem Header="_Edit" 
-                          ItemsSource="{Binding AccountManagers}"
-                          HorizontalAlignment="Stretch"
-                          >
-                    <MenuItem.ItemContainerStyle>
-                        <Style TargetType="MenuItem">
-                            <Setter Property="Header" Value="{Binding Metadata.Name}"/>
-                            <Setter Property="IsEnabled">
-                                <Setter.Value>
-                                    <MultiBinding Converter="{StaticResource BAC}">
-                                        <Binding Path="AccountManager.HasAccounts" NotifyOnSourceUpdated="True"/>
-                                        <Binding Path="AccountManager.CanEditAccount" NotifyOnSourceUpdated="True"/>
-                                    </MultiBinding>
-                                </Setter.Value>
-                            </Setter>
-                            <Setter Property="ItemsSource" Value="{Binding AccountManager.Accounts}"/>
-                            <Setter Property="ItemContainerStyle" Value="{StaticResource EditAccountMenuItemStyle}"/>
-                        </Style>
-                    </MenuItem.ItemContainerStyle>
-                </MenuItem>
-                <MenuItem Header="_Delete"
-                          ItemsSource="{Binding AccountManagers}"
-                          HorizontalAlignment="Stretch"
-                          >
-                    <MenuItem.ItemContainerStyle>
-                        <Style TargetType="MenuItem">
-                            <Setter Property="Header" Value="{Binding Metadata.Name}"/>
-                            <Setter Property="IsEnabled">
-                                <Setter.Value>
-                                    <MultiBinding Converter="{StaticResource BAC}">
-                                        <Binding Path="AccountManager.HasAccounts" NotifyOnSourceUpdated="True"/>
-                                        <Binding Path="AccountManager.CanDeleteAccount" NotifyOnSourceUpdated="True"/>
-                                    </MultiBinding>
-                                </Setter.Value>
-                            </Setter>
-                            <Setter Property="ItemsSource" Value="{Binding AccountManager.Accounts}"/>
-                            <Setter Property="ItemContainerStyle" Value="{StaticResource DeleteAccountMenuItemStyle}"/>
-                        </Style>
-                    </MenuItem.ItemContainerStyle>
-                </MenuItem>
-            </MenuItem>
-
-            <MenuItem Header="_Tools" IsEnabled="{Binding IsAccountConnected, NotifyOnSourceUpdated=True}">
-                <MenuItem Header="Create Job _Schedule" Command="{Binding CreateJobSchedule}" HorizontalAlignment="Stretch" />
-                <MenuItem Header="Create _Job" Command="{Binding CreateJob}" HorizontalAlignment="Stretch" />
-                <MenuItem Header="Create _Pool" Command="{Binding CreatePool}" HorizontalAlignment="Stretch" />
-            </MenuItem>
-
-            <MenuItem Header="_Refresh" IsEnabled="{Binding IsAccountConnected, NotifyOnSourceUpdated=True}">
-                <MenuItem Header="Refresh Job _Schedules" Command="{Binding RefreshJobSchedules}" HorizontalAlignment="Stretch"/>
-                <MenuItem Header="Refresh _Jobs" Command="{Binding RefreshJobs}" HorizontalAlignment="Stretch"/>
-                <MenuItem Header="Refresh _Pools" Command="{Binding RefreshPools}" HorizontalAlignment="Stretch"/>
-                <MenuItem Header="Refresh _Certificates" Command="{Binding RefreshCertificates}" HorizontalAlignment="Stretch"/>
-                <MenuItem Header="_Refresh All" Command="{Binding RefreshAll}" HorizontalAlignment="Stretch"/>
-            </MenuItem>
-
-            <MenuItem Header="_Options">
-                <MenuItem Header="_Edit options" 
-                          Command="{Binding ViewOptionsDialog}"/>
-            </MenuItem>
-
-            <MenuItem Header="_Help">
-                <MenuItem Header="About" Command="{Binding ShowAboutDialog}"/>
-            </MenuItem>
-
-        </Menu>
-        <Grid HorizontalAlignment="Stretch" Grid.Row="1">
-            <Grid.ColumnDefinitions>
-                <ColumnDefinition Width="*"/>
-                <ColumnDefinition Width="*"/>
-            </Grid.ColumnDefinitions>
-            <TabControl x:Name="LeftHandTab">
-                <TabItem Header="{Binding JobScheduleTabTitle}" IsSelected="{Binding JobScheduleTabIsSelected}">
-                    <Grid>
-                        <Grid.RowDefinitions>
-                            <RowDefinition Height="Auto" />
-                            <RowDefinition Height="*" />
-                        </Grid.RowDefinitions>
-                        <StackPanel Grid.Row="0" Orientation="Horizontal">
-                            <Button Margin="4" Width="48" Command="{Binding CreateJobSchedule}" IsEnabled="{Binding IsAccountConnected, NotifyOnSourceUpdated=True}">
-                                <Button.Content>
-                                    <StackPanel>
-                                        <Image Source="../Images/add.png" Height="36" />
-                                        <TextBlock HorizontalAlignment="Center" Text="Add" FontSize="12" Foreground="Black" />
-                                    </StackPanel>
-                                </Button.Content>
-                            </Button>
-                            <Button Margin="4" Width="48" Command="{Binding RefreshJobSchedules}" IsEnabled="{Binding IsAccountConnected, NotifyOnSourceUpdated=True}">
-                                <Button.Content>
-                                    <StackPanel>
-                                        <Image Source="../Images/refresh.png" Height="36" />
-                                        <TextBlock HorizontalAlignment="Center" Text="Refresh" FontSize="12" Foreground="Black" />
-                                    </StackPanel>
-                                </Button.Content>
-                            </Button>
-                        </StackPanel>
-                        <DataGrid Grid.Row="1" ItemsSource="{Binding JobSchedules}" SelectedItem="{Binding SelectedJobSchedule}">
-                            <DataGrid.ContextMenu>
-                                <ContextMenu>
-                                    <MenuItem Header="Refresh" Command="{Binding SelectedJobSchedule.RefreshItem}" CommandParameter="{Binding SelectedJobSchedule}" />
-                                    <MenuItem Header="Enable" Command="{Binding SelectedJobSchedule.EnableJobSchedule}" CommandParameter="{Binding SelectedJobSchedule}" />
-                                    <MenuItem Header="Terminate" Command="{Binding SelectedJobSchedule.TerminateJobSchedule}" CommandParameter="{Binding SelectedJobSchedule}" />
-                                    <MenuItem Header="Disable" Command="{Binding SelectedJobSchedule.DisableJobSchedule}" CommandParameter="{Binding SelectedJobSchedule}" />
-                                    <MenuItem Header="Delete" Command="{Binding SelectedJobSchedule.Delete}" CommandParameter="{Binding SelectedJobSchedule}" />
-                                </ContextMenu>
-                            </DataGrid.ContextMenu>
-                            <DataGrid.Columns>
-                                <DataGridTextColumn Header="Id" Binding="{Binding Id}" />
-                                <DataGridTextColumn Header="Display Name" Binding="{Binding DisplayName}" />
-                                <DataGridTextColumn Header="State" Binding="{Binding State}">
-                                    <DataGridTextColumn.CellStyle>
-                                        <Style TargetType="DataGridCell">
-                                            <Setter Property="Foreground" Value="{Binding State, Converter={StaticResource JobScheduleStateColorConverter}}" />
-                                            <Setter Property="FontWeight" Value="Bold" />
-                                            <Setter Property="Background" Value="White" />
-                                        </Style>
-                                    </DataGridTextColumn.CellStyle>
-                                </DataGridTextColumn>
-                                <DataGridTextColumn Header="" Width="*" CanUserReorder="False" CanUserSort="False" />
-                            </DataGrid.Columns>
-                        </DataGrid>
-                    </Grid>
-                </TabItem>
-                <TabItem Header="{Binding JobTabTitle}" IsSelected="{Binding JobTabIsSelected}">
-                    <Grid>
-                        <Grid.RowDefinitions>
-                            <RowDefinition Height="Auto"/>
-                            <RowDefinition Height="*"/>
-                        </Grid.RowDefinitions>
-                        <DockPanel LastChildFill="True">
-                            <Button
-                                Margin="4"
-                                Width="48"
-                                DockPanel.Dock="Left"
-                                Command="{Binding CreateJob}"
-                                IsEnabled="{Binding IsAccountConnected, NotifyOnSourceUpdated=True}">
-                                <Button.Content>
-                                    <StackPanel>
-                                        <Image Source="../Images/add.png" Height="36"/>
-                                        <TextBlock HorizontalAlignment="Center" Text="Add" FontSize="12" Foreground="Black" />
-                                    </StackPanel>
-                                </Button.Content>
-                            </Button>
-                            <Button
-                                Margin="4"
-                                Width="48"
-                                DockPanel.Dock="Left"
-                                Command="{Binding RefreshJobs}"
-                                IsEnabled="{Binding IsAccountConnected, NotifyOnSourceUpdated=True}">
-                                <Button.Content>
-                                    <StackPanel>
-                                        <Image Source="../Images/refresh.png" Height="36"/>
-                                        <TextBlock HorizontalAlignment="Center" Text="Refresh" FontSize="12" Foreground="Black" />
-                                    </StackPanel>
-                                </Button.Content>
-                            </Button>
-                            <Button
-                                Margin="4"
-                                Width="48"
-                                DockPanel.Dock="Left"
-                                Command="{Binding DeleteSelectedJobs}"
-                                IsEnabled="{Binding IsAccountConnected, NotifyOnSourceUpdated=True}">
-                                <Button.Content>
-                                    <StackPanel>
-                                        <Image Source="../Images/delete.png" Height="36"/>
-                                        <TextBlock HorizontalAlignment="Center" Text="Delete" FontSize="12" Foreground="Black" />
-                                    </StackPanel>
-                                </Button.Content>
-                            </Button>
-                            <TextBox x:Name="SearchJobsTxtBox" 
-                                     Height="48"
-                                     Margin="20,20,0,0" 
-                                     TextWrapping="Wrap" 
-                                     Text="Search Jobs" 
-                                     DockPanel.Dock="Right" 
-                                     VerticalAlignment="Center" 
-                                     Width="400"
-                                     GotFocus="SearchJobsTxtBox_GotFocus" 
-                                     KeyUp="SearchJobsTxtBox_KeyUp" />
-                        </DockPanel>
-                        <DataGrid
-                            Grid.Row="1"
-                            ItemsSource="{Binding Jobs}"
-                            SelectedItem="{Binding SelectedJob}"
-                            Margin="20,0">
-                            <DataGrid.ContextMenu>
-                                <ContextMenu>
-                                    <MenuItem 
-                                        Header="Refresh"
-                                        Command="{Binding SelectedJob.RefreshItem}"
-                                        CommandParameter="{Binding SelectedJob}" />
-                                    <MenuItem 
-                                        Header="Enable"
-                                        Command="{Binding SelectedJob.EnableJob}"
-                                        CommandParameter="{Binding SelectedJob}"/>
-                                    <MenuItem 
-                                        Header="Terminate"
-                                        Command="{Binding SelectedJob.TerminateJob}"
-                                        CommandParameter="{Binding SelectedJob}"/>
-                                    <MenuItem Header="Disable">
-                                        <MenuItem 
-                                            Header="Requeue Tasks"
-                                            Command="{Binding SelectedJob.DisableJob}"
-                                            CommandParameter="{x:Static common:DisableJobOption.Requeue}"/>
-                                        <MenuItem
-                                            Header="Terminate Tasks"
-                                            Command="{Binding SelectedJob.DisableJob}"
-                                            CommandParameter="{x:Static common:DisableJobOption.Terminate}"/>
-                                        <MenuItem 
-                                            Header="Wait for Tasks"
-                                            Command="{Binding SelectedJob.DisableJob}"
-                                            CommandParameter="{x:Static common:DisableJobOption.Wait}"/>
-                                    </MenuItem>
-                                    <MenuItem 
-                                        Header="Delete"
-                                        Command="{Binding SelectedJob.Delete}"
-                                        CommandParameter="{Binding SelectedJob}"/>
-                                    <MenuItem 
-                                        Header="Add Task"
-                                        Command="{Binding SelectedJob.AddTask}"
-                                        CommandParameter="{Binding SelectedJob}"/>
-                                </ContextMenu>
-                            </DataGrid.ContextMenu>
-                            <DataGrid.Columns>
-                                <DataGridTemplateColumn>
-                                    <DataGridTemplateColumn.Header>
-                                        <CheckBox x:Name="selectAllJob" Command="{Binding DataContext.SelectAllJobs, RelativeSource={RelativeSource Mode=FindAncestor, AncestorType={x:Type DataGrid}}}" CommandParameter="{Binding IsChecked, ElementName=selectAllJob}"/>
-                                    </DataGridTemplateColumn.Header>
-                                    <DataGridTemplateColumn.CellTemplate>
-                                        <DataTemplate>
-                                            <CheckBox IsChecked="{Binding IsChecked, UpdateSourceTrigger=PropertyChanged, Mode=TwoWay}" HorizontalAlignment="Center" />
-                                        </DataTemplate>
-                                    </DataGridTemplateColumn.CellTemplate>
-                                </DataGridTemplateColumn>
-                                <DataGridTextColumn Header="Id" Binding="{Binding Id}"/>
-                                <DataGridTextColumn Header="Display Name" Binding="{Binding DisplayName}"/>
-                                <DataGridTextColumn Header="State" Binding="{Binding State}">
-                                    <DataGridTextColumn.CellStyle>
-                                        <Style TargetType="DataGridCell">
-                                            <Setter Property="Foreground" Value="{Binding State, Converter={StaticResource JobStateColorConverter}}"/>
-                                            <Setter Property="FontWeight" Value="Bold"/>
-                                            <Setter Property="Background" Value="White"/>
-                                        </Style>
-                                    </DataGridTextColumn.CellStyle>
-                                </DataGridTextColumn>
-                                <DataGridTextColumn Header="" Width="*" CanUserReorder="False" CanUserSort="False"/>
-                            </DataGrid.Columns>
-                        </DataGrid>
-                    </Grid>
-
-                </TabItem>
-                <TabItem Header="{Binding PoolTabTitle}" IsSelected="{Binding PoolTabIsSelected}">
-                    <Grid>
-                        <Grid.RowDefinitions>
-                            <RowDefinition Height="Auto"/>
-                            <RowDefinition Height="*"/>
-                        </Grid.RowDefinitions>
-                        <StackPanel
-                            Grid.Row="0"
-                            Orientation="Horizontal">
-                            <Button
-                                Margin="4"
-                                Width="48"
-                                Command="{Binding CreatePool}"
-                                IsEnabled="{Binding IsAccountConnected, NotifyOnSourceUpdated=True}">
-                                <Button.Content>
-                                    <StackPanel>
-                                        <Image Source="../Images/add.png" Height="36"/>
-                                        <TextBlock HorizontalAlignment="Center" Text="Add" FontSize="12" Foreground="Black" />
-                                    </StackPanel>
-                                </Button.Content>
-                            </Button>
-                            <Button
-                                Margin="4"
-                                Width="48"
-                                Command="{Binding RefreshPools}"
-                                IsEnabled="{Binding IsAccountConnected, NotifyOnSourceUpdated=True}">
-                                <Button.Content>
-                                    <StackPanel>
-                                        <Image Source="../Images/refresh.png" Height="36"/>
-                                        <TextBlock HorizontalAlignment="Center" Text="Refresh" FontSize="12" Foreground="Black" />
-                                    </StackPanel>
-                                </Button.Content>
-                            </Button>
-                        </StackPanel>
-                        <DataGrid
-                            Grid.Row="1"
-                            ItemsSource="{Binding Pools}"
-                            SelectedItem="{Binding SelectedPool}">
-                            <DataGrid.InputBindings>
-                                <KeyBinding Command="{Binding RefreshPools}" Key="F5" />
-                            </DataGrid.InputBindings>
-                            <DataGrid.ContextMenu>
-                                <ContextMenu>
-                                    <MenuItem Header="Refresh"
-                                              Command="{Binding RefreshItem}"
-                                              CommandParameter="{Binding SelectedPool}" />
-                                    <MenuItem Header="Resize"
-                                              Command="{Binding ResizePool}"
-                                              CommandParameter="{Binding SelectedPool}" />
-                                    <MenuItem Header="Delete"
-                                              Command="{Binding Delete}"
-                                              CommandParameter="{Binding SelectedPool}"/>
-                                    <MenuItem Header="Show heat map"
-                                              Command="{Binding ShowHeatMap}"
-                                              CommandParameter="{Binding SelectedPool}"/>
-                                </ContextMenu>
-                            </DataGrid.ContextMenu>
-                            <DataGrid.Columns>
-                                <DataGridTextColumn Header="Id" Binding="{Binding Id}"/>
-                                <DataGridTextColumn Header="State" Binding="{Binding State}"/>
-                                <DataGridTextColumn Header="Current Dedicated" Binding="{Binding CurrentDedicated}"/>
-                                <DataGridTextColumn Header="Allocation State" Binding="{Binding AllocationState}">
-                                    <DataGridTextColumn.CellStyle>
-                                        <Style TargetType="DataGridCell">
-                                            <Setter Property="Foreground" Value="{Binding AllocationState, Converter={StaticResource PoolAllocationStateColorConverter}}"/>
-                                            <Setter Property="FontWeight" Value="Bold"/>
-                                            <Setter Property="Background" Value="White"/>
-                                        </Style>
-                                    </DataGridTextColumn.CellStyle>
-                                </DataGridTextColumn>
-                                <DataGridTextColumn Header="VM Size" Binding="{Binding VirtualMachineSize}"/>
-
-                                <DataGridTextColumn Header="" Width="*" 
-                                                    CanUserReorder="False" CanUserSort="False"/>
-                            </DataGrid.Columns>
-                        </DataGrid>
-                    </Grid>
-
-                </TabItem>
-                <TabItem Header="{Binding CertificatesTabTitle}" IsSelected="{Binding CertificatesTabIsSelected}">
-                    <Grid>
-                        <Grid.RowDefinitions>
-                            <RowDefinition Height="Auto"/>
-                            <RowDefinition Height="*"/>
-                        </Grid.RowDefinitions>
-                        <StackPanel
-                            Grid.Row="0"
-                            Orientation="Horizontal">
-                            <Button
-                                Margin="4"
-                                Width="48"
-                                Command="{Binding CreateCertificate}"
-                                IsEnabled="{Binding IsAccountConnected, NotifyOnSourceUpdated=True}">
-                                <Button.Content>
-                                    <StackPanel>
-                                        <Image Source="../Images/add.png" Height="36"/>
-                                        <TextBlock HorizontalAlignment="Center" Text="Add" FontSize="12" Foreground="Black" />
-                                    </StackPanel>
-                                </Button.Content>
-                            </Button>
-                            <Button
-                                Margin="4"
-                                Width="48"
-                                Command="{Binding RefreshCertificates}"
-                                IsEnabled="{Binding IsAccountConnected, NotifyOnSourceUpdated=True}">
-                                <Button.Content>
-                                    <StackPanel>
-                                        <Image Source="../Images/refresh.png" Height="36"/>
-                                        <TextBlock HorizontalAlignment="Center" Text="Refresh" FontSize="12" Foreground="Black" />
-                                    </StackPanel>
-                                </Button.Content>
-                            </Button>
-                        </StackPanel>
-                        <DataGrid
-                            Grid.Row="1"
-                            ItemsSource="{Binding Certificates}"
-                            SelectedItem="{Binding SelectedCertificate}">
-                            <DataGrid.InputBindings>
-                                <KeyBinding Command="{Binding RefreshCertificates}" Key="F5" />
-                            </DataGrid.InputBindings>
-                            <DataGrid.ContextMenu>
-                                <ContextMenu>
-                                    <MenuItem Header="Refresh"
-                                              Command="{Binding RefreshItem}"
-                                              CommandParameter="{Binding SelectedCertificate}" />
-                                    <MenuItem Header="Delete"
-                                              Command="{Binding Delete}"
-                                              CommandParameter="{Binding SelectedCertificate}"/>
-                                </ContextMenu>
-                            </DataGrid.ContextMenu>
-                            <DataGrid.Columns>
-                                <DataGridTextColumn Header="Thumbprint" Binding="{Binding Thumbprint}"/>
-                                <DataGridTextColumn Header="Algorithm" Binding="{Binding ThumbprintAlgorithm}"/>
-                                <DataGridTextColumn Header="State" Binding="{Binding State}"/>
-
-                                <DataGridTextColumn Header="" Width="*" 
-                                                    CanUserReorder="False" CanUserSort="False"/>
-                            </DataGrid.Columns>
-                        </DataGrid>
-                    </Grid>
-
-                </TabItem>
-            </TabControl>
-            <toolkit:BusyIndicator IsBusy="{Binding LeftSpinnerIsVisible}" />
-            <GridSplitter Width="6" BorderBrush="DimGray" BorderThickness="1,0" VerticalAlignment="Stretch"/>
-            <Grid Column="1" Visibility="{Binding JobScheduleTabIsSelected, Converter={StaticResource BVC}}">
-                <Grid.RowDefinitions>
-                    <RowDefinition Height="*"/>
-                </Grid.RowDefinitions>
-                <TabControl>
-                    <TabItem Header="Job Schedule Details" IsSelected="{Binding JobScheduleDetailTabIsSelected}">
-
-                        <Grid>
-                            <Grid.RowDefinitions>
-                                <RowDefinition Height="Auto"/>
-                                <RowDefinition Height="*"/>
-                            </Grid.RowDefinitions>
-                            <StackPanel
-                                Orientation="Horizontal">
-                                <ContentControl
-                                    IsEnabled="{Binding SelectedJobSchedule, Converter={StaticResource IsNotNullToBooleanConverter}}"
-                                    Template="{StaticResource JobScheduleCommands}"/>
-                            </StackPanel>
-                            <TreeView 
-                                Grid.Row="1"
-                                ItemsSource="{Binding SelectedJobSchedule.PropertyModel}"
-                                Resources="{StaticResource TreeViewTemplates}"
-                                ItemContainerStyle="{StaticResource TreeViewItemStyle}">
-                                <TreeView.CommandBindings>
-                                    <StaticResource ResourceKey="TreeViewCopyCommand"/>
-                                </TreeView.CommandBindings>
-                            </TreeView>
-                        </Grid>
-                    </TabItem>
-                </TabControl>
-                <toolkit:BusyIndicator IsBusy="{Binding UpperRightSpinnerIsVisible}"/>
-            </Grid>
-            <Grid Column="1" Visibility="{Binding JobTabIsSelected, Converter={StaticResource BVC}}">
-                <Grid.RowDefinitions>
-                    <RowDefinition Height="3*"/>
-                    <RowDefinition Height="4"/>
-                    <RowDefinition Height="2*"/>
-                </Grid.RowDefinitions>
-                <TabControl>
-                    <TabItem Header="Job Details">
-                        <Grid>
-                            <Grid.RowDefinitions>
-                                <RowDefinition Height="Auto"/>
-                                <RowDefinition Height="*"/>
-                            </Grid.RowDefinitions>
-                            <StackPanel
-                                Orientation="Horizontal">
-                                <ContentControl
-                                    IsEnabled="{Binding SelectedJob, Converter={StaticResource IsNotNullToBooleanConverter}}"
-                                    Template="{StaticResource JobCommands}"/>
-                            </StackPanel>
-
-                            <TreeView 
-                                Grid.Row="1"
-                                ItemsSource="{Binding SelectedJob.PropertyModel}"
-                                Resources="{StaticResource TreeViewTemplates}"
-                                ItemContainerStyle="{StaticResource TreeViewItemStyle}">
-                                <TreeView.CommandBindings>
-                                    <StaticResource ResourceKey="TreeViewCopyCommand"/>
-                                </TreeView.CommandBindings>
-                            </TreeView>
-                        </Grid>
-                    </TabItem>
-                    <TabItem>
-                        <TabItem.Header>
-                            <TextBlock Text="{Binding Path=TasksTabTitle}"></TextBlock>
-                        </TabItem.Header>
-                        <Grid>
-                            <Grid.RowDefinitions>
-                                <RowDefinition Height="Auto"/>
-                                <RowDefinition Height="*"/>
-                            </Grid.RowDefinitions>
-                            <StackPanel
-                                Orientation="Horizontal">
-                                <ContentControl
-                                    IsEnabled="{Binding SelectedJob, Converter={StaticResource IsNotNullToBooleanConverter}}"
-                                    Template="{StaticResource JobCommands}"/>
-                                <Rectangle
-                                    Margin="8"
-                                    VerticalAlignment="Stretch"
-                                    Width="1"
-                                    Fill="Black"/>
-                                <ContentControl
-                                    Grid.Row="0"
-                                    IsEnabled="{Binding SelectedTask, Converter={StaticResource IsNotNullToBooleanConverter}}"
-                                    Template="{StaticResource TaskCommands}"/>
-                            </StackPanel>
-                            <DataGrid 
-                                Grid.Row="1"
-                                ItemsSource="{Binding Path=SelectedJob.TaskCollection}"
-                                SelectedItem="{Binding Path=SelectedTask}">
-                                <DataGrid.InputBindings>
-                                    <KeyBinding Command="{Binding RefreshItem}" CommandParameter="{Binding SelectedJob}" Key="F5" />
-                                </DataGrid.InputBindings>
-                                <DataGrid.ContextMenu>
-                                    <ContextMenu>
-                                        <MenuItem Header="Refresh"
-                                              Command="{Binding RefreshItem}"
-                                              CommandParameter="{Binding Path=SelectedTask}"/>
-                                        <MenuItem Header="Refresh All Tasks"
-                                              Command="{Binding RefreshTasks}"
-                                              CommandParameter="{Binding Path=SelectedTask.ParentJob}"/>
-                                        <MenuItem Header="Delete"
-                                              Command="{Binding Delete}"
-                                              CommandParameter="{Binding Path=SelectedTask}"/>
-                                        <MenuItem Header="Terminate"
-                                              Command="{Binding Terminate}"
-                                              CommandParameter="{Binding Path=SelectedTask}"/>
-                                    </ContextMenu>
-                                </DataGrid.ContextMenu>
-                                <DataGrid.Columns>
-                                    <DataGridTextColumn Header="Id" Binding="{Binding Id}" />
-                                    <DataGridTextColumn Header="Created" Binding="{Binding CreationTime}"/>
-                                    <DataGridTextColumn Header="Status" Binding="{Binding State}">
-                                        <DataGridTextColumn.CellStyle>
-                                            <Style TargetType="DataGridCell">
-                                                <Setter Property="Foreground" Value="{Binding State, Converter={StaticResource TaskStatusColorConverter}}"/>
-                                                <Setter Property="FontWeight" Value="Bold"/>
-                                                <Setter Property="Background" Value="Transparent"/>
-                                            </Style>
-                                        </DataGridTextColumn.CellStyle>
-                                    </DataGridTextColumn>
-                                    <DataGridTextColumn Header="ExitCode" Binding="{Binding ExitCode}"/>
-                                    <DataGridTextColumn Header="" Width="*" 
-                                                    CanUserSort="False" CanUserReorder="False"/>
-                                </DataGrid.Columns>
-                            </DataGrid>
-                        </Grid>
-
-                    </TabItem>
-
-                </TabControl>
-                <GridSplitter Grid.Row="1" HorizontalAlignment="Stretch" VerticalAlignment="Stretch"/>
-                <toolkit:BusyIndicator IsBusy="{Binding UpperRightSpinnerIsVisible}"/>
-                <Grid Grid.Row="2" Visibility="{Binding Path=SelectedTask, Converter={StaticResource NVC}}">
-                    <TabControl >
-                        <TabControl.InputBindings>
-                            <KeyBinding Command="{Binding RefreshItem}" CommandParameter="{Binding Path=SelectedTask}" Key="F5" />
-                        </TabControl.InputBindings>
-                        <TabControl.Resources>
-                            <Style TargetType="ListView">
-                                <Setter Property="ScrollViewer.CanContentScroll" Value="True"/>
-                            </Style>
-                            <Style TargetType="DataGrid">
-                                <Setter Property="ScrollViewer.CanContentScroll" Value="True"/>
-                                <Setter Property="IsReadOnly" Value="True"/>
-                                <Setter Property="AutoGenerateColumns" Value="False"/>
-                                <Setter Property="SelectionMode" Value="Single"/>
-                                <Setter Property="CanUserReorderColumns" Value="True"/>
-                                <Setter Property="CanUserResizeColumns" Value="True"/>
-                                <Setter Property="VerticalAlignment" Value="Top"/>
-                                <Setter Property="RowHeaderWidth" Value="0"/>
-                                <Setter Property="GridLinesVisibility" Value="None"/>
-                            </Style>
-                        </TabControl.Resources>
-                        <TabItem Header="Task Details">
-                            <TreeView 
-                                ItemsSource="{Binding SelectedTask.PropertyModel}"
-                                Resources="{StaticResource TreeViewTemplates}"
-                                ItemContainerStyle="{StaticResource TreeViewItemStyle}">
-                                <TreeView.CommandBindings>
-                                    <StaticResource ResourceKey="TreeViewCopyCommand"/>
-                                </TreeView.CommandBindings>
-                            </TreeView>
-                        </TabItem>
-                        <TabItem Header="Subtasks">
-                            <DataGrid ItemsSource="{Binding Path=SelectedTask.Subtasks}">
-                                <DataGrid.Columns>
-                                    <DataGridTextColumn Header="Id" Binding="{Binding Id}"/>
-                                    <DataGridTextColumn Header="State" Binding="{Binding State}"/>
-                                    <DataGridTextColumn Header="Node Name" Binding="{Binding NodeId}"/>
-                                    <DataGridTextColumn Header="Exit Code" Binding="{Binding ExitCode}"/>
-                                    <DataGridTextColumn Header="Task Root Directory" Binding="{Binding TaskRootDir}"/>
-                                </DataGrid.Columns>
-                            </DataGrid>
-                        </TabItem>
-                        <TabItem Header="Files">
-                            <Grid>
-                                <DataGrid ItemsSource="{Binding Path=SelectedTask.OutputFiles}"
-                                          SelectedItem="{Binding Path=SelectedTask.SelectedTaskFile}"
-                                          Visibility="{Binding Path=SelectedTask.HasOutputFiles, Converter={StaticResource BVC}, FallbackValue=Hidden}">
-                                    <DataGrid.InputBindings>
-                                        <MouseBinding
-                                            MouseAction="LeftDoubleClick"
-                                            Command="{Binding OpenTaskFile}"
-                                            CommandParameter="{Binding SelectedTask.SelectedTaskFile/}"/>
-                                    </DataGrid.InputBindings>
-                                    <DataGrid.ContextMenu>
-                                        <ContextMenu>
-                                            <MenuItem Header="Open File"
-                                                Command="{Binding OpenTaskFile}"/>
-                                            <MenuItem Header="Download File"
-                                                Command="{Binding DownloadTaskFile}"/>
-                                        </ContextMenu>
-                                    </DataGrid.ContextMenu>
-                                    <DataGrid.Columns>
-                                        <DataGridTextColumn Header="Name" Binding="{Binding Name}"/>
-                                        <DataGridTextColumn Header="Content Size" Binding="{Binding Properties.ContentLength}"/>
-                                        <DataGridTextColumn Header="Creation Time" Binding="{Binding Properties.CreationTime}"/>
-                                        <DataGridTextColumn Header="Last Modified" Binding="{Binding Properties.LastModified}"/>
-                                        <DataGridTextColumn Header="Path" Binding="{Binding Url}"/>
-                                    </DataGrid.Columns>
-                                </DataGrid>
-                                <TextBlock Text="{Binding Path=SelectedTask.NoOutputFilesReason}" Margin="0,10,0,0"
-                                           Visibility="{Binding Path=SelectedTask.HasOutputFiles, Converter={StaticResource IBVC}, FallbackValue=Hidden}"/>
-                                <toolkit:BusyIndicator IsBusy="{Binding LowerRightSpinnerIsVisible}"/>
-                            </Grid>
-                        </TabItem>
-                    </TabControl>
-                </Grid>
-            </Grid>
-            <Grid Column="1" Visibility="{Binding PoolTabIsSelected, Converter={StaticResource BVC}}">
-                <Grid.RowDefinitions>
-                    <RowDefinition Height="2*"/>
-                    <RowDefinition Height="4"/>
-                    <RowDefinition Height="*"/>
-                </Grid.RowDefinitions>
-                <TabControl>
-                    <TabItem Header="Pool Details">
-                        <Grid>
-                            <Grid.RowDefinitions>
-                                <RowDefinition Height="Auto"/>
-                                <RowDefinition Height="*"/>
-                            </Grid.RowDefinitions>
-                            <StackPanel
-                                Orientation="Horizontal">
-                                <ContentControl
-                                    Grid.Row="0"
-                                    IsEnabled="{Binding SelectedPool, Converter={StaticResource IsNotNullToBooleanConverter}}"
-                                    Template="{StaticResource PoolCommands}"/>
-                            </StackPanel>
-                            <TreeView 
-                                Grid.Row="1"
-                                ItemsSource="{Binding SelectedPool.PropertyModel}"
-                                Resources="{StaticResource TreeViewTemplates}"
-                                ItemContainerStyle="{StaticResource TreeViewItemStyle}">
-                                <TreeView.CommandBindings>
-                                    <StaticResource ResourceKey="TreeViewCopyCommand"/>
-                                </TreeView.CommandBindings>
-                            </TreeView>
-                        </Grid>
-                    </TabItem>
-                    <TabItem Header="{Binding ComputeNodesTabTitle}" IsSelected="True">
-                        <Grid>
-                            <Grid.RowDefinitions>
-                                <RowDefinition Height="Auto"/>
-                                <RowDefinition Height="*"/>
-                            </Grid.RowDefinitions>
-                            <StackPanel
-                                Orientation="Horizontal">
-                                <ContentControl
-                                    Grid.Row="0"
-                                    IsEnabled="{Binding SelectedPool, Converter={StaticResource IsNotNullToBooleanConverter}}"
-                                    Template="{StaticResource PoolCommands}"/>
-                                <Rectangle
-                                    Margin="8"
-                                    VerticalAlignment="Stretch"
-                                    Width="1"
-                                    Fill="Black"/>
-                                <ContentControl
-                                    Grid.Row="0"
-                                    IsEnabled="{Binding SelectedComputeNode, Converter={StaticResource IsNotNullToBooleanConverter}}"
-                                    Template="{StaticResource ComputeNodeCommands}"/>
-                                <Rectangle
-                                    Margin="8"
-                                    VerticalAlignment="Stretch"
-                                    Width="1"
-                                    Fill="Black"/>
-                                <ContentControl
-                                    Grid.Row="0"
-                                    IsEnabled="{Binding SelectedComputeNode, Converter={StaticResource IsNotNullToBooleanConverter}}"
-                                    Template="{StaticResource ComputeTaskCommands}"/>
-                            </StackPanel>
-
-                            <DataGrid 
-                                Grid.Row="1"
-                                ItemsSource="{Binding SelectedPool.ComputeNodeCollection}"
-                                SelectedItem="{Binding SelectedComputeNode}">
-                                <DataGrid.InputBindings>
-                                    <KeyBinding Command="{Binding RefreshItem}" CommandParameter="{Binding SelectedComputeNode.ParentPool}" Key="F5" />
-                                </DataGrid.InputBindings>
-                                <DataGrid.ContextMenu>
-                                    <ContextMenu>
-                                        <MenuItem Header="Refresh"
-                                            Command="{Binding RefreshItem}"
-                                            CommandParameter="{Binding SelectedComputeNode}"/>
-                                        <MenuItem Header="Refresh All Compute Nodes"
-                                            Command="{Binding RefreshItem}"
-                                            CommandParameter="{Binding SelectedComputeNode.ParentPool}"/>
-                                        <MenuItem Header="Download RDP File"
-                                            Command="{Binding DownloadRDP}"
-                                            CommandParameter="{Binding SelectedComputeNode}"/>
-                                        <MenuItem Header="Open RDP File"
-                                            Command="{Binding OpenRDP}"
-                                            CommandParameter="{Binding SelectedComputeNode}"/>
                                         <MenuItem Header="Get SSH Settings"
                                             Command="{Binding GetSSH}"
                                             CommandParameter="{Binding SelectedComputeNode}"/>
@@ -2781,5 +1390,4 @@
         </DataGrid>
     </Grid>
 
-</Window>
->>>>>>> a99b286d
+</Window>